--- conflicted
+++ resolved
@@ -85,13 +85,7 @@
         except Exception as e:
             logger.error(f"Failed to fetch due loans: {e}")
             raise
-    def generate_voice_message_agent(loan_id):
-        client = Client(
-        host='http://agentomatic:8000',
-        headers={'x-ltai-client': 'autofinix-voice-respond'}
-    )
-
-<<<<<<< HEAD
+
     def evaluate_due_loans_result(**kwargs):
         """Determines which path to take based on whether eligible loans are found."""
         ti = kwargs['ti']
@@ -107,8 +101,6 @@
         headers={'x-ltai-client': 'autofinix-voice-respond'}
     )
 
-=======
->>>>>>> 94497b69
         response = client.chat(
             model='autofinix:0.3',
             messages=[
@@ -116,14 +108,9 @@
                     "role": "user",
                     "content": (
                         f"Generate a professional loan due reminder message for loan ID {loan_id}. "
-<<<<<<< HEAD
                         "Fetch the overdue details for this loan, including customerid, loanamount, interestrate, "
                         "tenureinmonths, outstandingamount, overdueamount, lastduedate, lastpaiddate, and daysoverdue. "
                         "If specific details are unavailable or cannot be retrieved, use placeholder text or generic terms to complete the message."
-=======
-                        "If specific details (like borrower name, due date, or amount) are unavailable, "
-                        "use placeholder text or generic terms to complete the message."
->>>>>>> 94497b69
                     )
                 }
             ],
@@ -132,10 +119,7 @@
         agent_response = response['message']['content']
         logging.info(f" Agent Response: {agent_response}")
         return agent_response
-<<<<<<< HEAD
     
-=======
->>>>>>> 94497b69
     def generate_voice_message(**kwargs):
         """Generates voice message content for each loan."""
         ti = kwargs['ti']
@@ -177,11 +161,7 @@
 
             # Use the call_id from the API response
             messages = {
-<<<<<<< HEAD
                 "phone_number": loan["phone"],
-=======
-                "phone_number": loan["phone"],  # Use the fetched phone number
->>>>>>> 94497b69
                 "message": generate_voice_message_agent(loan_id),
                 "need_ack": True,
                 "call_id": call_id  # Use API-provided call_id
