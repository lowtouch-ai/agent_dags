--- conflicted
+++ resolved
@@ -810,11 +810,8 @@
 - In context if the user has already created some entities and want to add more entities like additional contact or new deal then a search is needed to check if the entity exists before creating new ones.
 - Search for all contacts mentioned by user in the prompt even if there are multiple contacts.If the contact doesnt exist return the response as objects to be created and if there is an existing contact return the existing contact details in the response.
 - Parse the email context and check wether the user is selecting entities based on the confirmation email sent, if yes then ignore those, you dont have the capability in such scenario.
-<<<<<<< HEAD
 - If the latest_message is a casual comment related to the context in the conversation history,then you dont have the capability to act on them.
-=======
 - Request **Deal 360° Intelligence** — enhanced external research on the company using live web search (Perplexity); 
->>>>>>> e151e141
 CONTINUATION_DAG CAPABILITIES:
 - Creates new contacts, companies, deals in HubSpot
 - Updates existing entities based on user modifications. for example, if the deal exists and we need to change the deal amount, or we need to change the task due date to a different date. These are taken as modification.
