import base64
from email import message_from_bytes
from airflow import DAG
from airflow.operators.python import PythonOperator, BranchPythonOperator
from airflow.operators.trigger_dagrun import TriggerDagRunOperator
from email.mime.multipart import MIMEMultipart
from email.mime.text import MIMEText
from airflow.models import Variable
from datetime import datetime, timedelta, timezone
import os
import json
import time
import logging
from google.oauth2.credentials import Credentials
from googleapiclient.discovery import build
import re
from ollama import Client
import requests
import uuid
import openpyxl
import pandas as pd
from email.mime.base import MIMEBase
from email import encoders
from openpyxl.utils import get_column_letter
from openpyxl.styles import Font
import pytz

# Configure logging
logging.basicConfig(level=logging.DEBUG, format='%(asctime)s - %(levelname)s - %(message)s')

default_args = {
    "owner": "lowtouch.ai_developers",
    "depends_on_past": False,
    "start_date": datetime(2025, 8, 22),
    "retry_delay": timedelta(seconds=15),
}

HUBSPOT_FROM_ADDRESS = Variable.get("ltai.v3.hubspot.from.address")
GMAIL_CREDENTIALS = Variable.get("ltai.v3.hubspot.gmail.credentials")
LAST_PROCESSED_EMAIL_FILE = "/appz/cache/hubspot_last_processed_email.json"
OLLAMA_HOST = Variable.get("ltai.v3.hubspot.ollama.host","http://agentomatic:8000")
SERVER_URL = Variable.get("ltai.v3.hubspot.server.url")
HUBSPOT_API_KEY = Variable.get("ltai.v3.husbpot.api.key")
HUBSPOT_BASE_URL = Variable.get("ltai.v3.hubspot.url")
REPORT_ARCHIVE_DIR = "/appz/cache/archive/reports/hubspot"

def authenticate_gmail():
    try:
        creds = Credentials.from_authorized_user_info(json.loads(GMAIL_CREDENTIALS))
        service = build("gmail", "v1", credentials=creds)
        profile = service.users().getProfile(userId="me").execute()
        logged_in_email = profile.get("emailAddress", "")
        if logged_in_email.lower() != HUBSPOT_FROM_ADDRESS.lower():
            raise ValueError(f"Wrong Gmail account! Expected {HUBSPOT_FROM_ADDRESS}, but got {logged_in_email}")
        logging.info(f"Authenticated Gmail account: {logged_in_email}")
        return service
    except Exception as e:
        logging.error(f"Failed to authenticate Gmail: {str(e)}")
        return None

def get_last_checked_timestamp():
    if os.path.exists(LAST_PROCESSED_EMAIL_FILE):
        with open(LAST_PROCESSED_EMAIL_FILE, "r") as f:
            last_checked = json.load(f).get("last_processed", None)
            if last_checked:
                return last_checked
    current_timestamp_ms = int(time.time() * 1000)
    update_last_checked_timestamp(current_timestamp_ms)
    return current_timestamp_ms

def update_last_checked_timestamp(timestamp):
    os.makedirs(os.path.dirname(LAST_PROCESSED_EMAIL_FILE), exist_ok=True)
    with open(LAST_PROCESSED_EMAIL_FILE, "w") as f:
        json.dump({"last_processed": timestamp}, f)

def decode_email_payload(msg):
    """Decode email payload to extract text content."""
    try:
        if msg.is_multipart():
            for part in msg.walk():
                content_type = part.get_content_type()
                if content_type in ["text/plain", "text/html"]:
                    try:
                        return part.get_payload(decode=True).decode()
                    except UnicodeDecodeError:
                        return part.get_payload(decode=True).decode('latin-1')
        else:
            try:
                return msg.get_payload(decode=True).decode()
            except UnicodeDecodeError:
                return msg.get_payload(decode=True).decode('latin-1')
        return ""
    except Exception as e:
        logging.error(f"Error decoding email payload: {e}")
        return ""

def is_email_whitelisted(sender_email):
    """Check if sender email is in the whitelist."""
    try:
        whitelisted = json.loads(Variable.get("ltai.v3.hubspot.email.whitelist", default_var="[]"))
        # Extract email from "Name <email@domain.com>" format
        email_match = re.search(r'<(.+?)>', sender_email)
        clean_email = email_match.group(1).lower() if email_match else sender_email.lower()
        
        is_allowed = clean_email in [email.lower() for email in whitelisted]
        logging.info(f"Email validation - Sender: {clean_email}, Whitelisted: {is_allowed}")
        return is_allowed
    except Exception as e:
        logging.error(f"Error checking whitelist: {e}")
        return False

def get_email_thread(service, email_data):
    """
    Retrieve full email thread by reconstructing from References header and searching for each message.
    """
    try:
        if not email_data or "headers" not in email_data:
            logging.error("Invalid email_data: 'headers' key missing")
            return []

        thread_id = email_data.get("threadId")
        headers = email_data.get("headers", {})
        current_message_id = headers.get("Message-ID", "")
        email_id = email_data.get("id", "")
        
        logging.info(f"Processing email: email_id={email_id}, thread_id={thread_id}")

        # ✅ Extract all message IDs from References header
        references = headers.get("References", "")
        in_reply_to = headers.get("In-Reply-To", "")
        
        # Parse message IDs from References
        message_ids = []
        if references:
            # References contains space-separated Message-IDs
            message_ids = re.findall(r'<([^>]+)>', references)
        if in_reply_to:
            reply_to_id = re.search(r'<([^>]+)>', in_reply_to)
            if reply_to_id and reply_to_id.group(1) not in message_ids:
                message_ids.append(reply_to_id.group(1))
        
        # Add current message ID
        current_id = re.search(r'<([^>]+)>', current_message_id)
        if current_id:
            message_ids.append(current_id.group(1))
        
        logging.info(f"Found {len(message_ids)} message IDs in thread from References header")
        
        # Now fetch each message by searching for its Message-ID
        processed_thread = []
        for msg_id in message_ids:
            try:
                # Search for message by RFC822 Message-ID
                search_query = f'rfc822msgid:{msg_id}'
                search_result = service.users().messages().list(
                    userId="me",
                    q=search_query,
                    maxResults=1
                ).execute()
                
                messages = search_result.get("messages", [])
                if not messages:
                    logging.warning(f"Could not find message with ID: {msg_id}")
                    continue
                
                # Fetch the full message
                gmail_msg_id = messages[0]["id"]
                raw_message = service.users().messages().get(
                    userId="me",
                    id=gmail_msg_id,
                    format="raw"
                ).execute()
                
                raw_msg = base64.urlsafe_b64decode(raw_message["raw"])
                email_msg = message_from_bytes(raw_msg)
                
                # Get metadata for headers
                metadata = service.users().messages().get(
                    userId="me",
                    id=gmail_msg_id,
                    format="metadata",
                    metadataHeaders=["From", "Subject", "Date", "Message-ID", "In-Reply-To", "References"]
                ).execute()
                
                msg_headers = {}
                for h in metadata.get("payload", {}).get("headers", []):
                    msg_headers[h["name"]] = h["value"]
                
                content = decode_email_payload(email_msg)
                from_address = msg_headers.get("From", "").lower()
                is_from_bot = HUBSPOT_FROM_ADDRESS.lower() in from_address
                timestamp = int(metadata.get("internalDate", 0))

                processed_thread.append({
                    "headers": msg_headers,
                    "content": content.strip(),
                    "timestamp": timestamp,
                    "from_bot": is_from_bot,
                    "message_id": gmail_msg_id,
                    "role": "assistant" if is_from_bot else "user"
                })
                
                logging.info(f"✓ Retrieved message {len(processed_thread)}/{len(message_ids)}: {msg_id[:30]}...")
                
            except Exception as e:
                logging.error(f"Error fetching message {msg_id}: {e}")
                continue

        # Sort by timestamp
        processed_thread.sort(key=lambda x: x.get("timestamp", 0))
        
        logging.info(f"✓ Processed thread {thread_id} with {len(processed_thread)} messages")
        for idx, email in enumerate(processed_thread, 1):
            role = email['role']
            from_email = email['headers'].get('From', 'Unknown')[:40]
            preview = email['content'][:60].replace('\n', ' ')
            timestamp = email['timestamp']
            logging.info(f"  [{idx}] {role} @ {timestamp}: from={from_email}, preview={preview}...")

        return processed_thread

    except Exception as e:
        logging.error(f"Error retrieving thread: {e}", exc_info=True)
        return []

def format_chat_history(thread_history):
    """
    Convert thread history to chat history format compatible with the agent.
    Format matches agent.py structure with HumanMessage and AIMessage.
    
    Args:
        thread_history: List of email messages with role, content, etc.
    
    Returns:
        List of formatted messages for agent consumption
    """
    chat_history = []
    
    for msg in thread_history[:-1]:  # Exclude the latest message (will be sent as current prompt)
        # Create message in format similar to agent.py
        message = {
            "role": msg["role"],  # "user" or "assistant"
            "content": msg["content"]
        }
        chat_history.append(message)
    
    logging.info(f"Formatted chat history with {len(chat_history)} messages")
    return chat_history


def extract_all_recipients(email_data):
    """Extract all recipients (To, Cc, Bcc) from email headers."""
    headers = email_data.get("headers", {})
    
    def parse_addresses(header_value):
        """Parse email addresses from header string"""
        if not header_value:
            return []
        
        addresses = []
        for addr in header_value.split(','):
            addr = addr.strip()
            email_match = re.search(r'<([^>]+)>', addr)
            if email_match:
                addresses.append(email_match.group(1).strip())
            elif '@' in addr:
                addresses.append(addr.strip())
        
        return addresses
    
    to_recipients = parse_addresses(headers.get("To", ""))
    cc_recipients = parse_addresses(headers.get("Cc", ""))
    bcc_recipients = parse_addresses(headers.get("Bcc", ""))
    
    return {
        "to": to_recipients,
        "cc": cc_recipients,
        "bcc": bcc_recipients
    }

def fetch_unread_emails(**kwargs):
    """Fetch unread emails and extract full thread history for each."""
    service = authenticate_gmail()
    if not service:
        logging.error("Gmail authentication failed, skipping email fetch.")
        kwargs['ti'].xcom_push(key="unread_emails", value=[])
        return []
    
    last_checked_timestamp = get_last_checked_timestamp()
    last_checked_seconds = last_checked_timestamp // 1000 if last_checked_timestamp > 1000000000000 else last_checked_timestamp
    
    query = f"is:unread after:{last_checked_seconds}"
    logging.info(f"Fetching emails with query: {query}")
    
    try:
        results = service.users().messages().list(userId="me", labelIds=["INBOX"], q=query).execute()
        messages = results.get("messages", [])
    except Exception as e:
        logging.error(f"Error fetching messages: {e}")
        kwargs['ti'].xcom_push(key="unread_emails", value=[])
        return []
    
    unread_emails = []
    max_timestamp = last_checked_timestamp
    processed_message_ids = set()
    
    logging.info(f"Found {len(messages)} unread messages to process")
    
    for msg in messages:
        msg_id = msg["id"]
        
        if msg_id in processed_message_ids:
            logging.info(f"Skipping already processed message: {msg_id}")
            continue
            
        try:
            # ⭐ CHANGED: Fetch FULL metadata including To, Cc, Bcc headers
            msg_data = service.users().messages().get(
                userId="me", 
                id=msg_id, 
                format="metadata",
                metadataHeaders=["From", "To", "Cc", "Bcc", "Subject", "Date", 
                               "Message-ID", "References", "In-Reply-To"]
            ).execute()
        except Exception as e:
            logging.error(f"Error fetching message {msg_id}: {e}")
            continue
            
        headers = {h["name"]: h["value"] for h in msg_data["payload"]["headers"]}
        sender = headers.get("From", "")
        
        # Validate sender is whitelisted
        if not is_email_whitelisted(sender):
            logging.warning(f"Unauthorized email from {sender} - marking as read and skipping")
            mark_message_as_read(service, msg_id)
            continue
        
        sender = sender.lower()
        timestamp = int(msg_data["internalDate"])
        thread_id = msg_data.get("threadId", "")
        
        logging.info(f"Processing message ID: {msg_id}, From: {sender}, Timestamp: {timestamp}, Thread ID: {thread_id}")
        
        # Skip old messages
        if timestamp <= last_checked_timestamp:
            logging.info(f"Skipping old message {msg_id} - timestamp {timestamp} <= {last_checked_timestamp}")
            continue
        
        # Skip no-reply emails
        if "no-reply" in sender or "noreply" in sender:
            logging.info(f"Skipping no-reply email from: {sender}")
            continue
        
        # Skip emails from bot itself
        if sender == HUBSPOT_FROM_ADDRESS.lower():
            logging.info(f"Skipping email from bot: {sender}")
            continue
        logging.info(f"Processing message ID: {msg_id}, From: {sender}, Timestamp: {timestamp}, Thread ID: {thread_id}")
        
        
        # ✅ Construct email_object with all headers INCLUDING recipient headers
        email_object = {
            "id": msg_id,
            "threadId": thread_id,
            "headers": headers,  # Now includes To, Cc, Bcc
            "content": "",  # Will be filled by get_email_thread
            "timestamp": timestamp,
            "internalDate": timestamp
        }
        
        # ⭐ Extract all recipients from this email
        all_recipients = extract_all_recipients(email_object)
        
        logging.info(f"Extracted recipients - To: {all_recipients.get('to', [])}, "
                    f"Cc: {all_recipients.get('cc', [])}, Bcc: {all_recipients.get('bcc', [])}")
        
        # Get thread history
        thread_history = get_email_thread(service, email_object)
        
        if not thread_history:
            logging.error(f"Failed to retrieve thread history for message {msg_id}")
            continue
        
        # Format chat history (all messages except the latest)
        chat_history = format_chat_history(thread_history)
        
        # Extract latest message content (current user prompt)
        latest_message = thread_history[-1]
        latest_message_content = extract_latest_reply(latest_message["content"])
        
        # Update email_object with the latest message content
        email_object["content"] = latest_message_content
        
        # Determine if this is a reply based on thread length and email headers
        is_reply = len(thread_history) > 1
        subject = headers.get("Subject", "")
        is_reply = is_reply or subject.lower().startswith("re:") or bool(headers.get("In-Reply-To")) or bool(headers.get("References"))
        
        # ✅ Add all required fields to email_object including recipients
        email_object.update({
            "is_reply": is_reply,
            "thread_history": thread_history,
            "chat_history": chat_history,
            "thread_length": len(thread_history),
            "all_recipients": all_recipients  # ⭐ Store recipients in email object
        })
        
        logging.info(f"Email {msg_id}: is_reply={is_reply}, thread_length={len(thread_history)}, "
                    f"chat_history_length={len(chat_history)}, recipients={len(all_recipients.get('to', [])) + len(all_recipients.get('cc', [])) + len(all_recipients.get('bcc', []))}")
        
        unread_emails.append(email_object)
        processed_message_ids.add(msg_id)
        
        if timestamp > max_timestamp:
            max_timestamp = timestamp
            
    # Update timestamp
    if messages:
        update_timestamp = max_timestamp + 1
        update_last_checked_timestamp(update_timestamp)
        logging.info(f"Updated last checked timestamp to: {update_timestamp}")
    else:
        logging.info("No messages found, timestamp unchanged")
        
    kwargs['ti'].xcom_push(key="unread_emails", value=unread_emails)
    logging.info(f"Processed {len(unread_emails)} emails ({sum(1 for e in unread_emails if e['is_reply'])} replies)")
    
    return unread_emails

def mark_message_as_read(service, message_id):
    try:
        service.users().messages().modify(
            userId='me',
            id=message_id,
            body={'removeLabelIds': ['UNREAD']}
        ).execute()
        logging.info(f"Marked message {message_id} as read")
        return True
    except Exception as e:
        logging.error(f"Error marking message {message_id} as read: {e}")
        return False

def get_ai_response(prompt, conversation_history=None, expect_json=False):
    try:
        client = Client(host=OLLAMA_HOST, headers={'x-ltai-client': 'hubspot-v6af'})
        messages = []

        if expect_json:
            messages.append({
                "role": "system",
                "content": "You are a JSON-only API. Always respond with valid JSON objects. Never include explanatory text, HTML, or markdown formatting. Only return the requested JSON structure."
            })

        if conversation_history:
            for item in conversation_history:
                messages.append({"role": "user", "content": item["prompt"]})
                messages.append({"role": "assistant", "content": item["response"]})
        messages.append({"role": "user", "content": prompt})
        response = client.chat(model='hubspot:v6af', messages=messages, stream=False)
        ai_content = response.message.content

        ai_content = re.sub(r'```(?:html|json)\n?|```', '', ai_content)

        if not expect_json and not ai_content.strip().startswith('<!DOCTYPE') and not ai_content.strip().startswith('<html') and not ai_content.strip().startswith('{'):
            ai_content = f"<html><body>{ai_content}</body></html>"

        return ai_content.strip()
    except Exception as e:
        logging.error(f"Error in get_ai_response: {e}")
        if expect_json:
            return f'{{"error": "Error processing AI request: {str(e)}"}}'
        else:
            return f"<html><body>Error processing AI request: {str(e)}</body></html>"

def search_hubspot_entities(entity_type, filters=None, properties=None, limit=100, sort=None, max_results=None):
    """
    Search HubSpot CRM entities with automatic pagination support.
    
    Args:
        entity_type (str): Type of entity - 'contacts', 'companies', or 'deals'
        filters (list): List of filter groups for search
        properties (list): List of properties to return
        limit (int): Results per page (default: 100, max: 200)
        sort (dict): Sorting configuration
        max_results (int): Maximum total results to fetch (None = fetch all)
    
    Returns:
        dict: Search results with 'results' containing list of all entities
    """
    try:
        endpoint = f"{HUBSPOT_BASE_URL}/crm/v3/objects/{entity_type}/search"
        
        headers = {
            "Authorization": f"Bearer {HUBSPOT_API_KEY}",
            "Content-Type": "application/json"
        }
        
        # Build base search payload
        payload = {
            "limit": min(limit, 200),
            "properties": properties or []
        }
        
        if filters:
            payload["filterGroups"] = [{"filters": filters}]
        
        if sort:
            payload["sorts"] = [sort]
        
        all_results = []
        after = None
        page = 1
        
        while True:
            # Add pagination parameter if available
            if after:
                payload["after"] = after
            
            logging.info(f"Fetching page {page} for {entity_type} (after={after})")
            
            # Make API request
            response = requests.post(endpoint, headers=headers, json=payload, timeout=30)
            response.raise_for_status()
            
            results = response.json()
            current_batch = results.get('results', [])
            all_results.extend(current_batch)
            
            logging.info(f"Page {page}: Retrieved {len(current_batch)} {entity_type} (Total: {len(all_results)})")
            
            # Check if we've reached max_results limit
            if max_results and len(all_results) >= max_results:
                all_results = all_results[:max_results]
                logging.info(f"Reached max_results limit of {max_results}")
                break
            
            # Check for pagination
            paging = results.get('paging', {})
            next_page = paging.get('next', {})
            after = next_page.get('after')
            
            # Break if no more pages
            if not after:
                logging.info(f"No more pages. Total {entity_type} fetched: {len(all_results)}")
                break
            
            page += 1
        
        return {"results": all_results, "total": len(all_results)}
        
    except requests.exceptions.RequestException as e:
        logging.error(f"HubSpot API error for {entity_type}: {str(e)}")
        if hasattr(e, 'response') and e.response is not None:
            logging.error(f"Response content: {e.response.text}")
        return {"results": [], "error": str(e)}
    except Exception as e:
        logging.error(f"Unexpected error searching {entity_type}: {str(e)}")
        return {"results": [], "error": str(e)}


def search_contacts(filters=None, properties=None, limit=200, max_results=None):
    """
    Search HubSpot contacts with pagination support.
    
    Args:
        filters (list): Filter criteria
        properties (list): Properties to return
        limit (int): Results per page (max 200)
        max_results (int): Maximum total results (None = fetch all)
    
    Returns:
        dict: Search results with all pages combined
    """
    default_properties = [
        'firstname', 'lastname', 'email', 'phone', 
        'jobtitle', 'address', 'city', 'state', 'zip', 'country',
        'createdate', 'lastmodifieddate', 'hs_object_id', 'hubspot_owner_id'
    ]
    
    return search_hubspot_entities(
        entity_type='contacts',
        filters=filters,
        properties=properties or default_properties,
        limit=limit,
        max_results=max_results
    )


def search_companies(filters=None, properties=None, limit=200, max_results=None):
    """
    Search HubSpot companies with pagination support.
    
    Args:
        filters (list): Filter criteria
        properties (list): Properties to return
        limit (int): Results per page (max 200)
        max_results (int): Maximum total results (None = fetch all)
    
    Returns:
        dict: Search results with all pages combined
    """
    default_properties = [
        'name', 'domain', 'phone',
        'address', 'city', 'state', 'zip', 'country',
        'industry', 'type', 'hs_object_id'
    ]
    
    return search_hubspot_entities(
        entity_type='companies',
        filters=filters,
        properties=properties or default_properties,
        limit=limit,
        max_results=max_results
    )


def search_deals(filters=None, properties=None, limit=200, max_results=None):
    """
    Search HubSpot deals with pagination support.
    
    Args:
        filters (list): Filter criteria
        properties (list): Properties to return
        limit (int): Results per page (max 200)
        max_results (int): Maximum total results (None = fetch all)
    
    Returns:
        dict: Search results with all pages combined
    """
    default_properties = [
        'dealname', 'amount', 'dealstage', 'pipeline', 'closedate',
        'createdate', 'hubspot_owner_id', 'hs_object_id'
    ]
    final_properties = list(set(default_properties + (properties or [])))
    
    return search_hubspot_entities(
        entity_type='deals',
        filters=filters,
        properties=final_properties,
        limit=limit,
        max_results=max_results
    )

def export_to_file(data, export_format='excel', filename=None, export_dir='/appz/cache/exports', hyperlinks=None):
    try:
        os.makedirs(export_dir, exist_ok=True)
        if filename is None:
            filename = f"export_{uuid.uuid4()}"
        filename = os.path.splitext(filename)[0]

        filepath = os.path.join(export_dir, f"{filename}.xlsx")

        if isinstance(data, dict):
            data = list(data.values())[0] if len(data) == 1 else data

        if isinstance(data, (list, dict)):
            df = pd.DataFrame(data)
        elif isinstance(data, pd.DataFrame):
            df = data.copy()
        else:
            raise ValueError("Unsupported data type")

        # CRITICAL FIX: Sanitize all string columns to remove illegal Excel characters
        def sanitize_excel_value(val):
            """Remove illegal characters that openpyxl cannot write to Excel."""
            if pd.isna(val):
                return val
            if not isinstance(val, str):
                return val
            
            # Remove illegal XML characters (control characters except tab, newline, carriage return)
            # Excel XML spec doesn't allow: 0x00-0x08, 0x0B-0x0C, 0x0E-0x1F, 0x7F-0x9F
            illegal_chars = re.compile(
                r'[\x00-\x08\x0B-\x0C\x0E-\x1F\x7F-\x9F]'
            )
            sanitized = illegal_chars.sub('', val)
            
            # Also replace other problematic characters with safe alternatives
            sanitized = sanitized.replace('\x0B', ' ')  # Vertical tab
            sanitized = sanitized.replace('\x0C', ' ')  # Form feed
            
            return sanitized

        # Apply sanitization to all columns
        for col in df.columns:
            if df[col].dtype == 'object':  # String columns
                df[col] = df[col].apply(sanitize_excel_value)

        # Keep helper columns for hyperlinks
        df_with_helpers = df.copy()

        # Define which columns to display (exclude helper columns)
        display_columns = [col for col in df.columns if not col.startswith('_')]
        df_display = df[display_columns]

        # Write to Excel
        with pd.ExcelWriter(filepath, engine='openpyxl') as writer:
            df_display.to_excel(writer, sheet_name='Sheet1', index=False)
            worksheet = writer.sheets['Sheet1']

            # Apply hyperlinks if specified
            if hyperlinks and 'Sheet1' in hyperlinks:
                link_config = hyperlinks['Sheet1']
                for display_col_name, config in link_config.items():
                    if display_col_name not in df_display.columns:
                        logging.warning(f"Column {display_col_name} not found for hyperlink")
                        continue

                    url_col = config.get('url_column', '_hubspot_url')
                    if url_col not in df_with_helpers.columns:
                        logging.warning(f"URL column {url_col} not found")
                        continue

                    col_idx = df_display.columns.get_loc(display_col_name) + 1  # +1 for Excel
                    col_letter = get_column_letter(col_idx)

                    for row_idx in range(len(df_with_helpers)):
                        url = df_with_helpers.iloc[row_idx][url_col]
                        if pd.notna(url) and str(url).strip():
                            cell = worksheet[f"{col_letter}{row_idx + 2}"]  # +2: header + 0-index
                            cell.hyperlink = str(url)
                            cell.font = Font(color="0563C1", underline="single")
                            cell.style = "Hyperlink"

        logging.info(f"Exported with working hyperlinks: {filepath}")
        return {
            "success": True,
            "filepath": filepath,
            "filename": f"{filename}.xlsx",
            "format": "excel"
        }
    except Exception as e:
        logging.error(f"Export failed: {e}", exc_info=True)
        return {"success": False, "error": str(e)}

def branch_function(**kwargs):
    ti = kwargs['ti']
    unread_emails = ti.xcom_pull(task_ids="fetch_unread_emails", key="unread_emails")

    if not unread_emails:
        logging.info("No unread emails found, proceeding to no_email_found_task.")
        return "no_email_found_task"

    # Build email details for AI analysis with FULL chat history context
    email_details = []
    for idx, email in enumerate(unread_emails, 1):
        headers = email.get("headers", {})
        
        email_info = {
            "email_number": idx,
            "from": headers.get("From", "Unknown"),
            "subject": headers.get("Subject", "No Subject"),
            "latest_message": email.get("content", ""),
            "is_reply": email.get("is_reply", False)
        }
        email_details.append(email_info)
        logging.info(f"email details is: {email_details}")
    
    # Enhanced routing prompt with REPORT INTENT capability
    prompt = f"""You are an AI email router that determines which workflow to execute based on user messages.

ANALYZE THE LATEST MESSAGE AND ROUTE APPROPRIATELY:

EMAILS TO CLASSIFY:
{email_details}

Important Instructions:
    - You are not capable of calling any APIs or tools.
    - You should only answer based on your knowledge and the provided email details.
    - Hubspot functions include: searching and creating contacts, companies, deals, meetings, tasks, logging notes, and summarizing engagements, generating reports, casual comments based on context etc.

SEARCH_DAG CAPABILITIES:
- Searches for existing contacts, companies, deals in HubSpot only if followup entities like notes meetings, tasks or another contact or company or deal needs to be created based on user request.
- Extracts entity information from conversations
- Determines what needs to be created vs what exists
- Generates engagement summaries for meetings
- Prepares confirmation emails for user review
- In context if the user has already created some entities and want to add more entities like additional contact or new deal then a search is needed to check if the entity exists before creating new ones.
- Search for all contacts mentioned by user in the prompt even if there are multiple contacts.If the contact doesnt exist return the response as objects to be created and if there is an existing contact return the existing contact details in the response.
- Parse the email context and check wether the user is selecting entities based on the confirmation email sent, if yes then ignore those, you dont have the capability in such scenario.
CONTINUATION_DAG CAPABILITIES:
- Creates new contacts, companies, deals in HubSpot
- Updates existing entities based on user modifications. for example, if the deal exists and we need to change the deal amount, or we need to change the task due date to a different date. These are taken as modification.
- Logs meeting notes and minutes
- Creates tasks with owners and due dates
- Records engagements and associations
- Handles user confirmations and modifications
- Parses the latest_message and if it is casual comment for the conversation history add it as notes.
2. Parse the context other than latest_message and if a confirmation email has already been sent in this thread (you can see it in the chat history), then:
   - Any user reply that includes modifications (like changing owner, adding contact, updating amount, etc.) with respect to confirmation mail entities should be treated as implicit confirmation to proceed with those changes immediately. Do NOT wait for explicit confirmation keywords like "yes", "proceed", or "confirm". Just apply the changes and send the final updated email.

REPORT_DAG CAPABILITIES:
- Only when the user explictly requests to generate report.

NO_ACTION CAPABILITIES:
- Recognizes greetings, closings, and simple acknowledgments
- Outputs friendly responses without further action
- Handles questions about bot capabilities or general chat
- Does not perform any HubSpot operations. Only answer the hubspot queries.
- Ignore casual comments about hubspot context.
- Handles blank emails without content or context.
- Handles any direct queries including hubspot. For example IS there a deal called X in hubspot? or what is the status of deal Y in hubspot? These do not require any action, just a friendly response.
- Hubspot tasks due today.

ROUTING DECISION TREE:

1. **NO ACTION NEEDED** (Return: no_action)
   - Greetings: "hi", "hello", "good morning", "hey there"
   - Closings: "thanks", "thank you", "goodbye", "bye", "have a good day"
   - Simple acknowledgments: "ok", "got it", "understood", "sounds good"
   - Questions about bot capabilities or general chat
   - If the email lacks content or context.
   - Information retrieving questions from hubspot database.
   - Information out of hubspot.
   → Response: {{"task_type": "no_action", "message": "friendly_response"}}

2. **GENERATE REPORT** (Route to: report_dag)
   When user explicitly requests:
   - Reports from HubSpot data
   
   Keywords: "report", "generate report"
   Examples:
   - "Generate a report of all deals closed this quarter"
   - "Create a sales pipeline report"
   
   → Response: {{"task_type": "report_dag", "reasoning": "..."}}

3. **SEARCH & ANALYZE** (Route to: search_dag)
   When user needs to:
   - Search for existing contacts, companies, or deals only if followup entities like notes meetings, tasks or another contact or company or deal needs to be created based on user request.
   - Create NEW entities (deals, contacts, companies, meetings, tasks)
   - Log meeting minutes or notes from discussions
   - Request summaries of clients/deals before meetings
   - Any FIRST message in a new conversation thread other than greetings or general chats.
   
   Keywords: "create", "add", "new", "log meeting", "find", "search", "summarize", "what do we know about"
   → Response: {{"task_type": "search_dag", "reasoning": "..."}}

4. **CONFIRM & EXECUTE** (Route to: continuation_dag)
   When user is:
   - Responding to bot's confirmation request ("proceed", "yes", "confirm", "looks good")
   - Making corrections to bot's proposed actions
   - Adding casual comments about existing deals/clients (no new entities) or between the conversation.
   - Updating existing records without creating new ones
   - If the creation of new entities is mentioned instead of proceed after the confirmation mail, then treat it as direct creation without search.
   
   Keywords: "proceed", "confirm", "yes", "update", "modify", "change"
   → Response: {{"task_type": "continuation_dag", "reasoning": "..."}}
   - Do not rely solely on **keywords**; interpret user intent in context and act accordingly.
   - After the initial confirmation email is sent by the agent, any user response that **does not include the specified keywords** consider that as **implicit confirmation**, and the agent must send the final updated email **without waiting for any further explicit approval**.

DECISION LOGIC:
- Check if message requires ANY action (if not → no_action)
- For action requests: Is this explicitly asking for a REPORT? → report_dag
- For action requests: Is this creating/searching NEW entities? → search_dag
- For action requests: Is this confirming/modifying bot's proposal? → continuation_dag
- When unclear: Default to search_dag for safety

Return ONLY valid JSON:
{{"task_type": "no_action|report_dag|search_dag|continuation_dag", "reasoning": "brief explanation"}}
"""
    
    logging.info(f"Sending routing prompt to AI with {len(email_details)} emails and conversation context")
    
    conversation_history_for_ai = []
    for email in unread_emails:
        chat_history = email.get("chat_history", [])
        for i in range(0, len(chat_history), 2):
            if i + 1 < len(chat_history):
                user_msg = chat_history[i]
                assistant_msg = chat_history[i + 1]
                if user_msg["role"] == "user" and assistant_msg["role"] == "assistant":
                    conversation_history_for_ai.append({
                        "prompt": user_msg["content"],
                        "response": assistant_msg["content"]
                    })

    response = get_ai_response(
        prompt=prompt,
        conversation_history=conversation_history_for_ai,
        expect_json=True
    )
    logging.info(f"AI routing response: {response}")   
    # Parse JSON response
    try:
        json_response = json.loads(response)
    except json.JSONDecodeError:
        json_response = extract_json_from_text(response)

    # Route based on AI decision
    if json_response and "task_type" in json_response:
        task_type = json_response["task_type"].lower()
        reasoning = json_response.get("reasoning", "No reasoning provided")
        logging.info(f"✓ AI DECISION: {task_type}, REASONING: {reasoning}")
        
        if "report" in task_type:
            ti.xcom_push(key="report_emails", value=unread_emails)
            logging.info(f"→ Routing {len(unread_emails)} emails to report_dag")
            return "trigger_report_dag"
            
        elif "continuation" in task_type:
            ti.xcom_push(key="reply_emails", value=unread_emails)
            logging.info(f"→ Routing {len(unread_emails)} emails to continuation_dag")
            return "trigger_continuation_dag"
            
        elif "search" in task_type:
            ti.xcom_push(key="new_emails", value=unread_emails)
            logging.info(f"→ Routing {len(unread_emails)} emails to search_dag")
            return "trigger_meeting_minutes"
        
        elif "no_action" in task_type:
            ti.xcom_push(key="no_action_emails", value=unread_emails)
            logging.info("→ No action needed for the emails")
            return "handle_general_queries"


def extract_latest_reply(email_content):
    """
    Extract only the latest reply from an email, removing quoted conversation history.
    
    Args:
        email_content: Full email body text
    
    Returns:
        String containing only the latest message content
    """
    if not email_content:
        return ""
    
    # Split by common reply separators
    separators = [
        '\r\n\r\nOn ',  # Gmail style: "On Wed, Oct 22, 2025..."
        '\n\nOn ',
        '\r\n\r\n>',  # Quoted text starting with >
        '\n\n>',
        '\r\n\r\nFrom:',  # Outlook style
        '\n\nFrom:',
        '________________________________',  # Outlook horizontal line
    ]
    
    latest_content = email_content
    earliest_position = len(email_content)
    
    # Find the earliest occurrence of any separator
    for separator in separators:
        pos = email_content.find(separator)
        if pos != -1 and pos < earliest_position:
            earliest_position = pos
            latest_content = email_content[:pos]
    
    # Clean up the extracted content
    latest_content = latest_content.strip()
    
    # Remove leading ">" quoted lines if any remain
    lines = latest_content.split('\n')
    clean_lines = []
    for line in lines:
        stripped = line.lstrip()
        if not stripped.startswith('>'):
            clean_lines.append(line)
        else:
            break  # Stop at first quoted line
    
    return '\n'.join(clean_lines).strip()
def extract_json_from_text(text):
    """Extract JSON from text with markdown or other wrappers."""
    try:
        text = text.strip()
        text = re.sub(r'```json\s*', '', text)
        text = re.sub(r'```\s*', '', text)
        
        match = re.search(r'\{[^{}]*\}', text, re.DOTALL)
        if match:
            return json.loads(match.group())
        return None
    except Exception as e:
        logging.error(f"Error extracting JSON: {e}")
        return None

def trigger_meeting_minutes(**kwargs):
    ti = kwargs['ti']
    new_emails = ti.xcom_pull(task_ids="branch_task", key="new_emails") or []
    
    if not new_emails:
        logging.info("No new emails to process")
        return
    
    for email in new_emails:
        # Pass email with chat_history to search DAG
        trigger_conf = {
            "email_data": email,
            "chat_history": email.get("chat_history", []),
            "thread_history": email.get("thread_history", []),
            "thread_id": email.get("threadId", ""),  # ADD THIS
            "message_id": email.get("id", "")
        }
        
        task_id = f"trigger_search_{email['id'].replace('-', '_')}"
        trigger_task = TriggerDagRunOperator(
            task_id=task_id,
            trigger_dag_id="hubspot_search_entities",
            conf=trigger_conf,
        )
        trigger_task.execute(context=kwargs)
    
    logging.info(f"Triggered search DAG for {len(new_emails)} emails")

def trigger_continuation_dag(**kwargs):
    ti = kwargs['ti']
    reply_emails = ti.xcom_pull(task_ids="branch_task", key="reply_emails") or []
    
    if not reply_emails:
        logging.info("No reply emails to process")
        return

    for email in reply_emails:
        # Pass email with full chat_history to continuation DAG
        trigger_conf = {
            "email_data": email,
            "chat_history": email.get("chat_history", []),
            "thread_history": email.get("thread_history", []),
            "thread_id": email.get("threadId"),
            "thread_id": email.get("threadId", ""),  # ADD THIS
            "message_id": email.get("id", "")
        }
        
        task_id = f"trigger_continuation_{email['id'].replace('-', '_')}"
        trigger_task = TriggerDagRunOperator(
            task_id=task_id,
            trigger_dag_id="hubspot_create_objects",
            conf=trigger_conf,
        )
        trigger_task.execute(context=kwargs)
        
        logging.info(f"✓ Triggered continuation DAG for thread {email.get('threadId')}")

    logging.info(f"Triggered continuation for {len(reply_emails)} emails")

def handle_general_queries(**kwargs):
    """Send a friendly AI response if possible.
    If AI fails → send a polite 'technical issue' apology."""
    
    ti = kwargs['ti']
    unread_emails = ti.xcom_pull(task_ids="branch_task", key="no_action_emails") or []
    
    if not unread_emails:
        logging.info("No emails requiring friendly response")
        return
    
    service = authenticate_gmail()
    if not service:
        logging.error("Gmail authentication failed, cannot send responses")
        return
    
    # Define signature once
    EMAIL_SIGNATURE = "HubSpot via lowtouch.ai Team"
    AGENT_NAME = "HubSpot Assistant"

    for email in unread_emails:
        try:
            headers = email.get("headers", {})
            sender_email = headers.get("From", "")
            email_id = email.get("id", "unknown")
            
            # Extract sender name
            sender_name = "there"
            name_match = re.search(r'^([^<]+)', sender_email)
            if name_match:
                sender_name = name_match.group(1).strip()

            # === STEP 1: Try AI-generated response ===
            ai_response = None
            try:
                prompt = f"""You are a friendly HubSpot email assistant. You can answer generic questions about hubspot also causal greetings and Thanking mails.
User message: "{email.get("content", "").strip()}"

Reply in 1-2 short, polite, professional sentences.
- If greeting: acknowledge warmly.
- If out of context: say you're HubSpot-focused.
- If no content: ask for clarification.
- If user asks for HubSpot info: provide concise, accurate answers.
- Hubspot query rules:
    - If user asks about any contact or contact details call the tool `search_contacts` and answer the question based on the output. The output should be in HTML - table Format .
      * Ensure that the output strictly returns all of the following fields: Contact ID,Firstname,Lastname,Email,Phone,Job Title,Contact Owner Name,Last Modified Date in table format.
      * When only first name or last name is given,search based on that and if multiple contacts are found ask for clarification to choose a specific one after returning the table of contacts found.
      * Keep each phone number, email, and job title in a single line (no text wrapping across lines).
      * Ensure phone numbers follow a uniform formatting standard (e.g., +91 98765 43210 or +1 312 555 7241).
      * Avoid unnecessary line breaks in any field.
      * Do not follow the pagination rule in email response.If there are 100 matches of a contact,return all 100 in the email itself. 
    - If user asks about any company or company details call the tool `search_companies` and answer the question based on the output. The output should be in HTML - table Format .
      * Ensure that the output strictly returns all of the following fields: Company Id, Company Name,Domain,Company Owner,Lifecycle Stage,Associated Deals (IDs + names + stages) in table format.
      * Do not follow the pagination rule in email response.If there are 100 matches of a company,return all 100 in the email itself.
    - If user asks about any deal or deal details call the tool `search_deals` and answer the question based on the output. The output should be in HTML - table Format .
<<<<<<< HEAD
    - If user asking a entity detail along with a timeperiod use LTE, GTE or both based on user request. The output should be in HTML - table Format.
    - If the user asks about their tasks parse the senders name and invoke `get_all_owners` to get the hubspot owner id and then invoke `search_tasks` to get the tasks assigned to the owner on the sepcified date. The output should be in HTML - table Format.
=======
      * Ensure that the output strictly returns all of the following fields: Deal ID, Deal Name, Deal Stage(Dont take the deal stage id,take the deal stage name(for example if deal stage id is appoinmentschedule,then the deal stage will be APPOINTMENT SCHEDULE)), Deal Owner, Deal Amount, Expected Close Date, Associated Company, and Associated Contacts in table format.
      * Do not merge, or concatenate the stage name — preserve all spaces, casing, and formatting.
      * Treat current system date as **NOW**.
      * Exclude all deals whose Expected Close Date is prior to NOW.
      * The result set must be sorted on Expected Close Date in ascending order, prioritizing deals with the earliest closing dates
      * If the user does not specify a time period → return all deals with close date today or later.
      * If a date range or timeframe is mentioned in the query:
      * Convert natural language into a valid start_date → end_date range.
      * Return only deals whose Expected Close Date lies within that period.
      * Include today's date when filtering.(Example if the  Query is to check the "deals expiring by this month end" then date Range will be 1 Dec 2025 to 31 Dec 2025)
      * Do not follow the pagination rule in email response.If there are 100 matches for deals,return all 100 in the email itself. 
    - If user asking a entity detail along with a timeperiod use LTE, GTE or both based on user request. The output should be in HTML - table Format .
      * Ensure that the output strictly returns all of the following fields:Task_ID,Task Subject,Due Date,Status,Priority.
      * Do not follow the pagination rule in email response.If there are 100 matches for tasks,return all 100 in the email itself without any followp response.
- All the **dates** should be in YYYY-MM-DD format and do not include time.
- If a column has no data for a particular record, give the value for that as **N/A**.
>>>>>>> 0c473dd1
- Always maintain a friendly and professional tone.
Your final response must be in below format:
```
        <html>
        <head>
            <style>
        table {{width: 100%;border-collapse: collapse;margin: 20px 0;background: #ffffff;border: 1px solid #e0e0e0;font-size: 14px;}}
        th {{background-color: #f3f6fc;color: #333;padding: 10px;border: 1px solid #d0d7e2;text-align: left;font-weight: bold;white-space: nowrap;}}
        td {{padding: 10px;border: 1px solid #e0e0e0;text-align: left;white-space: nowrap;}}
        h3 {{color: #333;margin-top: 30px;margin-bottom: 15px;}}

            body {{
                    font-family: Arial, sans-serif;
                    line-height: 1.6;
                    color: #333;
                    max-width: 600px;
                    margin: 0 auto;
                    padding: 20px;
                }}
                .greeting {{
                    margin-bottom: 15px;
                }}
                .message {{
                    margin: 15px 0;
                }}
                .closing {{
                    margin-top: 15px;
                }}
                .signature {{
                    margin-top: 15px;
                    font-weight: bold;
                }}
                .company {{
                    color: #666;
                    font-size: 0.9em;
                }}
            </style>
        </head>
        <body>
            <div class="greeting">
                <p>Hello {sender_name},</p>
            </div>
            
            <div class="message">
                <p>"Here your resposne should be replaced."</p>
            </div>
            
            <div class="closing">
                <p>If you need additional information, please don't hesitate to ask.</p>
            </div>
            
            <div class="signature">
                <p>Best regards,<br>
                The HubSpot Assistant Team<br>
                <a href="http://lowtouch.ai" class="company">Lowtouch.ai</a></p>
            </div>
        </body>
        </html>```
"""

                ai_response = get_ai_response(prompt=prompt, expect_json=False)
                logging.info(f"AI generated response before cleaning: {ai_response}")   
                match = re.search(r'```html.*?\n(.*?)```', ai_response, re.DOTALL)
                if match:
                    ai_response = match.group(1).strip()
                else:
                    # No HTML code block found, use response directly
                    ai_response = ai_response.strip()
                logging.info(f"AI generated response :{ai_response}")
                if not ai_response or len(ai_response) < 5 or "error" in ai_response.lower():
                    raise ValueError("Invalid AI response")

            except Exception as ai_error:
                logging.warning(f"AI failed for {email_id}: {ai_error} → using technical fallback")
                ai_response = None  # Force fallback

            # === STEP 2: Decide final response ===
            if ai_response:
                final_response = ai_response
                log_prefix = "AI"
            else:
                final_response = f"""
        <html>
        <head>
            <style>
                body {{
                    font-family: Arial, sans-serif;
                    line-height: 1.6;
                    color: #333;
                    max-width: 600px;
                    margin: 0 auto;
                    padding: 20px;
                }}
                .greeting {{
                    margin-bottom: 15px;
                }}
                .message {{
                    margin: 15px 0;
                }}
                .closing {{
                    margin-top: 15px;
                }}
                .signature {{
                    margin-top: 15px;
                    font-weight: bold;
                }}
                .company {{
                    color: #666;
                    font-size: 0.9em;
                }}
            </style>
        </head>
        <body>
            <div class="greeting">
                <p>Hello {sender_name},</p>
            </div>
            
            <div class="message">
                <p>We're currently experiencing a temporary technical issue that may affect your experience with the HubSpot Assistant.</p>
                
                <p>Our engineering team has already identified the cause and is actively working on a resolution. We expect regular service to resume shortly, and we'll update you as soon as it's fully restored.</p>
                
                <p>In the meantime, your data and configurations remain secure, and no action is required from your side.</p>
            </div>
            
            <div class="closing">
                <p>Thank you for your patience and understanding — we genuinely appreciate it.</p>
            </div>
            
            <div class="signature">
                <p>Best regards,<br>
                The HubSpot Assistant Team<br>
                <a href="http://lowtouch.ai" class="company">Lowtouch.ai</a></p>
            </div>
        </body>
        </html>
        """
                log_prefix = "Fallback"

            # === STEP 3: Build and Send Email ===
            try:
                logging.info(f"{log_prefix} response → sending to {sender_email}")

                # Threading
                original_message_id = headers.get("Message-ID", "")
                references = headers.get("References", "")
                if original_message_id:
                    references = f"{references} {original_message_id}".strip() if references else original_message_id

                subject = headers.get("Subject", "No Subject")
                if not subject.lower().startswith("re:"):
                    subject = f"Re: {subject}"

                # Recipients
                all_recipients = extract_all_recipients(email)
                primary_recipient = sender_email

                cc_recipients = [
                    addr for addr in all_recipients["to"] + all_recipients["cc"]
                    if addr.lower() != sender_email.lower()
                    and HUBSPOT_FROM_ADDRESS.lower() not in addr.lower()
                ]
                bcc_recipients = [
                    addr for addr in all_recipients["bcc"]
                    if HUBSPOT_FROM_ADDRESS.lower() not in addr.lower()
                ]

                cc_string = ', '.join(cc_recipients) if cc_recipients else None
                bcc_string = ', '.join(bcc_recipients) if bcc_recipients else None

                # Compose
                msg = MIMEMultipart()
                msg["From"] = f"HubSpot via lowtouch.ai <{HUBSPOT_FROM_ADDRESS}>"
                msg["To"] = primary_recipient
                if cc_string: msg["Cc"] = cc_string
                if bcc_string: msg["Bcc"] = bcc_string
                msg["Subject"] = subject
                if original_message_id: msg["In-Reply-To"] = original_message_id
                if references: msg["References"] = references
                msg.attach(MIMEText(final_response, "html"))

                # Send
                raw_msg = base64.urlsafe_b64encode(msg.as_string().encode("utf-8")).decode("utf-8")
                result = service.users().messages().send(
                    userId="me",
                    body={"raw": raw_msg}
                ).execute()

                mark_message_as_read(service, email_id)
                logging.info(f"Sent {log_prefix.lower()} response for email {email_id}")

            except Exception as send_error:
                logging.error(f"Failed to send email for {email_id}: {send_error}", exc_info=True)
                mark_message_as_read(service, email_id)

        except Exception as e:
            logging.error(f"Unexpected error for email {email.get('id', 'unknown')}: {e}", exc_info=True)
            try:
                mark_message_as_read(service, email["id"])
            except:
                pass
            continue

def get_deal_stage_labels():
    """
    Fetch all pipelines and stages from HubSpot and return a mapping:
    { 'appointmentscheduled': 'Appointment Scheduled', ... }
    """
    try:
        endpoint = f"{HUBSPOT_BASE_URL}/crm/v3/pipelines/deals"
        headers = {
            "Authorization": f"Bearer {HUBSPOT_API_KEY}",
            "Content-Type": "application/json"
        }
        
        response = requests.get(endpoint, headers=headers, timeout=30)
        response.raise_for_status()
        pipelines_data = response.json().get("results", [])

        stage_mapping = {}
        for pipeline in pipelines_data:
            pipeline_label = pipeline.get("label", "")
            stages = pipeline.get("stages", [])
            for stage in stages:
                stage_id = stage.get("id")
                stage_label = stage.get("label")
                if stage_id and stage_label:
                    stage_mapping[stage_id] = stage_label
                    # Optional: include pipeline name for context
                    # stage_mapping[stage_id] = f"{stage_label} ({pipeline_label})"

        logging.info(f"Loaded {len(stage_mapping)} deal stage labels from HubSpot")
        return stage_mapping

    except Exception as e:
        logging.error(f"Failed to fetch deal stage labels: {e}")
        return {}

def archive_report(report_data):
    """
    Archive report payload to disk for audit trail.
    
    Args:
        report_data (dict): Complete report payload matching schema
        
    Returns:
        dict: Archive result with success status and filepath
    """
    try:
        # Create archive directory if it doesn't exist
        os.makedirs(REPORT_ARCHIVE_DIR, exist_ok=True)
        
        report_id = report_data.get("report_id")
        if not report_id:
            raise ValueError("report_id is required for archiving")
        
        # Archive filepath
        archive_path = os.path.join(REPORT_ARCHIVE_DIR, f"{report_id}.json")
        
        # Write report to archive
        with open(archive_path, 'w') as f:
            json.dump(report_data, f, indent=2)
        
        logging.info(f"✓ Archived report {report_id} to {archive_path}")
        
        return {
            "success": True,
            "filepath": archive_path,
            "report_id": report_id
        }
        
    except Exception as e:
        logging.error(f"Failed to archive report: {e}", exc_info=True)
        return {
            "success": False,
            "error": str(e)
        }

def build_report_payload(entity_type, filters, results_data, requester_email, 
                         original_query, timezone_str="EST"):
    """
    Build complete report payload matching audit schema.
    
    Args:
        entity_type (str): Type of entity (deals, contacts, companies)
        filters (list): Applied filters
        results_data (list): Query results
        requester_email (str): Email of person requesting report
        original_query (str): Original user query text
        timezone_str (str): Timezone for timestamps
        
    Returns:
        dict: Complete report payload for archiving
    """
    try:
        # Generate unique report ID
        report_id = str(uuid.uuid4())
        
        # Get timezone-aware timestamps
        tz = pytz.timezone(timezone_str)
        request_time = datetime.now(tz)
        
        # Format timestamps as ISO 8601 with timezone
        request_timestamp = request_time.isoformat()
        
        # Simulate data retrieval time (in real scenario, capture actual query time)
        data_as_of = datetime.now(tz).isoformat()
        
        # Extract requester_id from email
        requester_id = f"user:{requester_email}"
        
        # Build filter representation
        filter_dict = {}
        for f in filters:
            prop_name = f.get("propertyName")
            operator = f.get("operator")
            value = f.get("value")
            
            # Convert to report-friendly format
            if operator == "GT":
                filter_dict[f"{prop_name}_gt"] = value
            elif operator == "GTE":
                filter_dict[f"{prop_name}_from"] = value
            elif operator == "LT":
                filter_dict[f"{prop_name}_lt"] = value
            elif operator == "LTE":
                filter_dict[f"{prop_name}_to"] = value
            elif operator == "EQ":
                filter_dict[prop_name] = value
            else:
                filter_dict[f"{prop_name}_{operator.lower()}"] = value
        
        # Format results based on entity type
        formatted_results = []
        total_value = 0
        highest_deal = None
        
        for record in results_data:
            props = record.get("properties", {})
            record_id = record.get("id")
            
            if entity_type == "deals":
                amount = float(props.get("amount", 0) or 0)
                formatted_record = {
                    "dealId": record_id,
                    "dealName": props.get("dealname", ""),
                    "amount": amount,
                    "currency": props.get("deal_currency_code", "INR"),
                    "amount_converted": amount,  # Assuming INR, no conversion needed
                    "close_date": props.get("closedate", ""),
                    "stage": props.get("dealstage", ""),
                    "pipeline": props.get("pipeline", ""),
                    "ownerName": props.get("hubspot_owner_name", ""),
                    "ownerEmail": props.get("hubspot_owner_email", ""),
                    "companyName": props.get("company_name", ""),
                    "dealUrl": f"https://app.hubspot.com/contacts/deals/{record_id}"
                }
                
                total_value += amount
                if highest_deal is None or amount > highest_deal["amount_converted"]:
                    highest_deal = {
                        "dealId": record_id,
                        "amount_converted": amount
                    }
                    
            elif entity_type == "contacts":
                formatted_record = {
                    "contactId": record_id,
                    "firstName": props.get("firstname", ""),
                    "lastName": props.get("lastname", ""),
                    "email": props.get("email", ""),
                    "phone": props.get("phone", ""),
                    "jobTitle": props.get("jobtitle", ""),
                    "ownerName": props.get("hubspot_owner_name", ""),
                    "contactUrl": f"https://app.hubspot.com/contacts/contact/{record_id}"
                }
                
            elif entity_type == "companies":
                formatted_record = {
                    "companyId": record_id,
                    "companyName": props.get("name", ""),
                    "domain": props.get("domain", ""),
                    "industry": props.get("industry", ""),
                    "phone": props.get("phone", ""),
                    "companyUrl": f"https://app.hubspot.com/contacts/company/{record_id}"
                }
            
            formatted_results.append(formatted_record)
        
        # Build aggregates (deals only)
        aggregates = {}
        if entity_type == "deals":
            aggregates = {
                "total_deals": len(formatted_results),
                "total_value_converted": total_value,
                "highest_deal": highest_deal
            }
        else:
            aggregates = {
                f"total_{entity_type}": len(formatted_results)
            }
        
        # Build complete report payload
        report_payload = {
            "report_id": report_id,
            "report_type": f"hubspot_{entity_type}",
            "requester_id": requester_id,
            "requester_email": requester_email,
            "request_timestamp": request_timestamp,
            "data_as_of": data_as_of,
            "timezone": timezone_str,
            "original_query": original_query,
            "filters": filter_dict,
            "results_count": len(formatted_results),
            "results": formatted_results,
            "aggregates": aggregates,
            "pagination": {
                "page_size": 500,
                "next_cursor": None
            },
            "partial": False,
            "failures": []
        }
        
        logging.info(f"✓ Built report payload: report_id={report_id}, "
                    f"entity_type={entity_type}, results_count={len(formatted_results)}")
        
        return report_payload
        
    except Exception as e:
        logging.error(f"Failed to build report payload: {e}", exc_info=True)
        return None

def trigger_report_dag(**kwargs):
    """Enhanced trigger_report_dag with professional report email formatting"""
    DEAL_STAGE_LABELS = get_deal_stage_labels()
    ti = kwargs['ti']
    report_emails = ti.xcom_pull(task_ids="branch_task", key="report_emails") or []
    
    if not report_emails:
        logging.info("No report emails to process")
        return
    
    service = authenticate_gmail()
    if not service:
        logging.error("Gmail authentication failed, cannot send reports")
        return
    
    owner_cache = {}
    
    def get_owner_name(owner_id):
        if not owner_id:
            return "Unassigned"
        if owner_id in owner_cache:
            return owner_cache[owner_id]
        
        try:
            url = f"{HUBSPOT_BASE_URL}/crm/v3/owners/{owner_id}"
            headers = {"Authorization": f"Bearer {HUBSPOT_API_KEY}"}
            resp = requests.get(url, headers=headers, timeout=10)
            if resp.status_code == 200:
                data = resp.json()
                name = f"{data.get('firstName', '')} {data.get('lastName', '')}".strip()
                owner_cache[owner_id] = name or "Unknown Owner"
                return owner_cache[owner_id]
            else:
                owner_cache[owner_id] = "Unknown Owner"
                return "Unknown Owner"
        except Exception as e:
            logging.warning(f"Failed to fetch owner {owner_id}: {e}")
            owner_cache[owner_id] = "Unknown Owner"
            return "Unknown Owner"
    
    def format_date(timestamp_ms):
        if not timestamp_ms:
            return ""
        try:
            dt = datetime.fromtimestamp(int(timestamp_ms) / 1000)
            return dt.strftime("%Y-%m-%d")
        except:
            return str(timestamp_ms)
    
    def format_currency(amount):
        """Format amount as currency"""
        if not amount:
            return "₹0"
        try:
            return f"₹{int(float(amount)):,}"
        except:
            return f"₹{amount}"
    
    def get_filter_summary(filters, entity_type):
        """Generate human-readable filter summary"""
        if not filters:
            return "No filters applied"
        
        summaries = []
        for f in filters:
            prop = f.get("propertyName", "")
            op = f.get("operator", "")
            val = f.get("value", "")
            
            # Readable operator names
            op_map = {
                "EQ": "equals",
                "NEQ": "not equals",
                "GT": "greater than",
                "GTE": "greater than or equal to",
                "LT": "less than",
                "LTE": "less than or equal to",
                "CONTAINS_TOKEN": "contains",
                "NOT_CONTAINS_TOKEN": "does not contain"
            }
            
            # Special handling for deal stages
            if prop == "dealstage" and entity_type == "deals":
                val = DEAL_STAGE_LABELS.get(val, val)
            
            summaries.append(f"{prop} {op_map.get(op, op)} {val}")
        
        return " • ".join(summaries)
    
    for email in report_emails:
        try:
            headers = email.get("headers", {})
            sender_email = headers.get("From", "")
            email_id = email.get("id", "unknown")
            email_match = re.search(r'<(.+?)>', sender_email)
            clean_sender_email = email_match.group(1) if email_match else sender_email.lower()
            sender_name = "there"
            name_match = re.search(r'^([^<]+)', sender_email)
            if name_match:
                sender_name = name_match.group(1).strip()
            
            ai_response = None
            report_filepath = None
            report_filename = None
            report_success = False
            report_payload = None
            
            try:
                # Get conversation history
                conversation_history_for_ai = []
                chat_history = email.get("chat_history", [])
                for i in range(0, len(chat_history), 2):
                    if i + 1 < len(chat_history):
                        user_msg = chat_history[i]
                        assistant_msg = chat_history[i + 1]
                        if user_msg["role"] == "user" and assistant_msg["role"] == "assistant":
                            conversation_history_for_ai.append({
                                "prompt": user_msg["content"],
                                "response": assistant_msg["content"]
                            })
                
                # AI Analysis
                analysis_prompt = f"""You are a HubSpot data analyst. Analyze this request and determine what data to search for.

User request: "{email.get("content", "").strip()}"

Determine:
1. Entity type: contacts, companies, or deals
2. Filters needed (date ranges, statuses, etc.)
3. Properties to include in the report
4. Sort order if specified
5. If the user asks question like which all deals expire by this month or this year, then always take the current date or todays date as GTE and the month end or year end date as LTE.
6. Dates should only be given as YYYY-MM-DD.
7. Include `hubspot_owner_id` in the request body of contact entity type.

Return ONLY a JSON object with this structure:
{{
    "entity_type": "deals",
    "filters": [
        {{"propertyName": "dealstage", "operator": "EQ", "value": "appointmentscheduled"}}
    ],
    "properties": ["dealname", "amount", "dealstage", "closedate"],
    "sort": {{"propertyName": "closedate", "direction": "ASCENDING"}},
    "report_title": "Deals Filtered by Deal Stage"
}}

Supported operators: EQ, NEQ, LT, LTE, GT, GTE, CONTAINS_TOKEN, NOT_CONTAINS_TOKEN.
"""
                
                analysis_response = get_ai_response(
                    prompt=analysis_prompt,
                    conversation_history=conversation_history_for_ai,
                    expect_json=True
                )
                
                try:
                    analysis_data = json.loads(analysis_response)
                except:
                    analysis_data = extract_json_from_text(analysis_response)
                
                if not analysis_data or "entity_type" not in analysis_data:
                    raise ValueError("Invalid analysis response from AI")
                
                entity_type = analysis_data.get("entity_type", "contacts").lower()
                filters = analysis_data.get("filters", [])
                properties = analysis_data.get("properties", [])
                sort = analysis_data.get("sort")
                report_title = analysis_data.get("report_title", "HubSpot Report")
                
                # Default properties
                base_properties = {
                    "contacts": ['firstname', 'lastname', 'email', 'phone', 'jobtitle', 'address', 'city', 'state', 'country', 'hs_object_id', 'hubspot_owner_id'],
                    "companies": ['name', 'domain', 'phone', 'address', 'city', 'state', 'zip', 'country', 'industry', 'type', 'hs_object_id'],
                    "deals": ['dealname', 'amount', 'closedate', 'dealstage', 'pipeline', 'hubspot_owner_id', 'hs_object_id']
                }
                
                default_props = base_properties.get(entity_type, [])
                final_properties = list(set(default_props + (properties or [])))
                
                # Execute search
                if entity_type == "contacts":
                    search_results = search_contacts(filters=filters, properties=final_properties)
                elif entity_type == "companies":
                    search_results = search_companies(filters=filters, properties=final_properties)
                elif entity_type == "deals":
                    search_results = search_deals(filters=filters, properties=final_properties)
                else:
                    raise ValueError(f"Invalid entity type: {entity_type}")
                
                results_data = search_results.get("results", [])
                
                if not results_data:
                    raise ValueError("No data found matching the search criteria")

                report_payload = build_report_payload(
                    entity_type=entity_type,
                    filters=filters,
                    results_data=results_data,
                    requester_email=clean_sender_email,
                    original_query=email.get("content", "").strip(),
                    timezone_str="EST"
                )

                if not report_payload:
                    raise ValueError("Failed to build report payload")
                
                # ⭐ NEW: Archive report immediately
                archive_result = archive_report(report_payload)
                if not archive_result.get("success"):
                    logging.warning(f"Failed to archive report: {archive_result.get('error')}")
                
                # Extract report_id for logging
                report_id = report_payload.get("report_id")
                logging.info(f"✓ Report archived: report_id={report_id}, "
                           f"archive_path={archive_result.get('filepath')}")
                
                # Calculate summary statistics
                record_count = len(results_data)
                total_value = 0
                unique_owners = set()
                
                # Format data with helper columns
                formatted_data = []
                for record in results_data:
                    props = record.get("properties", {})
                    record_id = record.get("id")
                    row = {"_record_id": record_id}
                    
                    if entity_type == "contacts":
                        full_name = f"{props.get('firstname', '')} {props.get('lastname', '')}".strip()
                        owner_name = get_owner_name(props.get("hubspot_owner_id"))
                        if props.get("hubspot_owner_id"):
                            unique_owners.add(props.get("hubspot_owner_id"))
                        
                        row.update({
                            "Contact ID": record_id,
                            "Contact Name": full_name or "No Name",
                            "Job Title": props.get("jobtitle", ""),
                            "Email": props.get("email", ""),
                            "Phone": props.get("phone", ""),
                            "Street Address": props.get("address", ""),
                            "City": props.get("city", ""),
                            "State/Region": props.get("state", ""),
                            "Postal Code": props.get("zip", ""),
                            "Country": props.get("country", ""),
                            "Contact Owner": owner_name,
                            "_hubspot_url": f"https://app.hubspot.com/contacts/contact/{record_id}"
                        })
                    
                    elif entity_type == "companies":
                        row.update({
                            "Company ID": record_id,
                            "Company Name": props.get("name", "Unnamed Company"),
                            "Domain": props.get("domain", ""),
                            "Street Address": props.get("address", ""),
                            "City": props.get("city", ""),
                            "State/Region": props.get("state", ""),
                            "Country": props.get("country", ""),
                            "Phone": props.get("phone", ""),
                            "Type": props.get("type", ""),
                            "_hubspot_url": f"https://app.hubspot.com/contacts/company/{record_id}"
                        })
                    
                    elif entity_type == "deals":
                        owner_name = get_owner_name(props.get("hubspot_owner_id"))
                        if props.get("hubspot_owner_id"):
                            unique_owners.add(props.get("hubspot_owner_id"))
                        
                        stage_id = props.get("dealstage")
                        stage_label = DEAL_STAGE_LABELS.get(stage_id, "Unknown Stage")
                        
                        # Add to total value
                        amount = props.get("amount")
                        if amount:
                            try:
                                total_value += float(amount)
                            except:
                                pass
                        
                        row.update({
                            "Deal ID": record_id,
                            "Deal Name": props.get("dealname", "Untitled Deal"),
                            "Amount": props.get("amount", ""),
                            "Close Date": format_date(props.get("closedate")),
                            "Deal Stage": stage_label,
                            "Deal Owner": owner_name,
                            "_hubspot_url": f"https://app.hubspot.com/deals/deal/{record_id}"
                        })
                    
                    formatted_data.append(row)
                
                # Column order
                column_order = {
                    "contacts": ["Contact ID", "Contact Name", "Job Title", "Email", "Phone", "Street Address", "City", "State/Region", "Country", "Contact Owner"],
                    "companies": ["Company ID", "Company Name", "Domain", "Street Address", "City", "State/Region", "Country", "Phone", "Type"],
                    "deals": ["Deal ID", "Deal Name", "Amount", "Deal Stage", "Close Date", "Deal Owner"]
                }
                
                df = pd.DataFrame(formatted_data)
                ordered_cols = column_order.get(entity_type, df.columns.tolist())
                
                # Reorder only visible columns, keep helper columns
                visible_cols = [col for col in ordered_cols if col in df.columns]
                df_final = df[visible_cols + ['_hubspot_url']]
                
                # Make sure the ID column is first
                id_col = "Deal ID" if entity_type == "deals" else \
                         "Contact ID" if entity_type == "contacts" else "Company ID"
                
                if id_col in df_final.columns:
                    cols = [id_col] + [c for c in df_final.columns if c != id_col and c != '_hubspot_url'] + ['_hubspot_url']
                    df_final = df_final[cols]
                
                # Export with hyperlinks
                export_result = export_to_file(
                    data=df_final,
                    export_format='excel',
                    filename=f"hubspot_{entity_type}_report",
                    export_dir='/appz/cache/exports',
                    hyperlinks={
                        'Sheet1': {
                            id_col: {
                                'url_column': '_hubspot_url'
                            }
                        }
                    }
                )
                
                if not export_result.get("success"):
                    raise ValueError(f"Export failed: {export_result.get('error', 'Unknown error')}")
                
                report_filepath = export_result["filepath"]
                report_filename = export_result["filename"]
                report_success = True
                
                logging.info(f"✓ Report generated successfully: {report_filepath}")
                
                # Generate timestamp with timezone
                from datetime import timezone
                import pytz
                
                timezone_str = "Asia/Kolkata"
                tz = pytz.timezone(timezone_str)
                current_time = datetime.now(tz)
                timestamp_str = current_time.strftime("%Y-%m-%dT%H:%M:%S%z")
                # Format as +05:30 instead of +0530
                timestamp_str = timestamp_str[:-2] + ':' + timestamp_str[-2:]
                
                # Build filter summary
                filter_summary = get_filter_summary(filters, entity_type)
                
                # Owner summary
                owner_summary = f"{len(unique_owners)} owner(s)" if unique_owners else "All owners"
                
                # Success HTML - Professional, clean format
                ai_response = f"""
<html>
<head>
    <style>
        body {{
            font-family: Arial, 'Helvetica Neue', Helvetica, sans-serif;
            line-height: 1.6;
            color: #000000;
            max-width: 600px;
            margin: 0 auto;
            padding: 20px;
        }}
        .greeting {{
            margin-bottom: 20px;
        }}
        .report-title {{
            font-size: 18px;
            font-weight: bold;
            color: #000000;
            margin: 20px 0 10px 0;
            border-bottom: 2px solid #000000;
            padding-bottom: 8px;
        }}
        .metadata {{
            font-size: 13px;
            color: #333333;
            margin: 10px 0 20px 0;
        }}
        .stats-section {{
            margin: 25px 0;
        }}
        .stat-row {{
            display: flex;
            justify-content: space-between;
            padding: 8px 0;
            border-bottom: 1px solid #e0e0e0;
        }}
        .stat-label {{
            font-weight: 600;
            color: #000000;
        }}
        .stat-value {{
            color: #000000;
            font-weight: bold;
        }}
        .message {{
            margin: 20px 0;
            color: #000000;
        }}
        .closing {{
            margin-top: 25px;
            color: #000000;
        }}
        .signature {{
            margin-top: 30px;
            padding-top: 15px;
            border-top: 1px solid #cccccc;
        }}
        .signature-line {{
            margin: 3px 0;
            color: #000000;
        }}
        .company {{
            color: #666666;
            font-size: 13px;
            margin-top: 8px;
        }}
        .company a {{
            color: #0066cc;
            text-decoration: none;
        }}
    </style>
</head>
<body>
    <div class="greeting">
        <p>Hello {sender_name},</p>
    </div>
    
    <div class="report-title">
        {report_title}
    </div>

    <div class="metadata">
        Report ID: {report_id}<br>
        Data as of: {report_payload.get('data_as_of')} (timezone: {report_payload.get('timezone')})<br>
        Generated: {report_payload.get('request_timestamp')}
    </div>
    
    <div class="stats-section">
        <div class="stat-row">
            <span class="stat-label">TOTAL {entity_type.upper()}</span>
            <span class="stat-value">{record_count}</span>
        </div>
        {"" if entity_type != "deals" else f'''
        <div class="stat-row">
            <span class="stat-label">TOTAL VALUE</span>
            <span class="stat-value">{format_currency(total_value)}</span>
        </div>
        '''}
        <div class="stat-row">
            <span class="stat-label">OWNER FILTER</span>
            <span class="stat-value">{owner_summary}</span>
        </div>
    </div>
    
    <div class="message">
        <p>Your HubSpot report has been generated successfully. The attached Excel file includes clickable links in the <strong>{id_col}</strong> column that will take you directly to each record in HubSpot.</p>
    </div>
    
    <div class="closing">
        <p>If you need this data in a different format, with additional filters, or have any questions about the results, just reply to this email.</p>
    </div>
    
    <div class="signature">
        <div class="signature-line"><strong>Best regards,</strong></div>
        <div class="signature-line">The HubSpot Assistant Team</div>
        <div class="company">
            Powered by <a href="http://lowtouch.ai">lowtouch.ai</a>
        </div>
    </div>
</body>
</html>
"""
            
            except Exception as report_error:
                logging.error(f"Report generation failed for email {email_id}: {report_error}", exc_info=True)
                if report_payload:
                    report_payload["failures"].append({
                        "error": str(report_error),
                        "timestamp": datetime.now(pytz.timezone("EST")).isoformat()
                    })
                    report_payload["partial"] = True
                    archive_report(report_payload)  # Archive failed attempt
                
                report_success = False
                ai_response = None
                report_filepath = None
            
            # Determine which response to use
            if report_success and ai_response:
                final_response = ai_response
                log_prefix = "SUCCESS Report"
            else:
                # Fallback error message (keep your existing fallback)
                final_response = f"""
<html>
<head>
    <style>
        body {{
            font-family: Arial, sans-serif;
            line-height: 1.6;
            color: #333;
            max-width: 600px;
            margin: 0 auto;
            padding: 20px;
        }}
        .greeting {{
            margin-bottom: 15px;
        }}
        .message {{
            margin: 15px 0;
        }}
        .closing {{
            margin-top: 15px;
        }}
        .signature {{
            margin-top: 15px;
            font-weight: bold;
        }}
        .company {{
            color: #666;
            font-size: 0.9em;
        }}
    </style>
</head>
<body>
    <div class="greeting">
        <p>Hello {sender_name},</p>
    </div>
    
    <div class="message">
        <p>Thank you for requesting a report from the HubSpot Assistant.</p>
        
        <p>We're currently experiencing a temporary technical issue that is preventing us from generating your report at this time. Our engineering team has been notified and is actively working on a resolution.</p>
        
        <p>Your request has been logged, and we'll process it as soon as the system is back online. We apologize for any inconvenience this may cause.</p>
    </div>
    
    <div class="closing">
        <p>If this is urgent, please feel free to reach out directly, and we'll assist you manually.</p>
    </div>
    
    <div class="signature">
        <p>Best regards,<br>
        The HubSpot Assistant Team<br>
        <a href="http://lowtouch.ai" class="company">Lowtouch.ai</a></p>
    </div>
</body>
</html>
"""
                log_prefix = "FALLBACK Report"
            
            # Build and send email (keep your existing send logic)
            try:
                msg = MIMEMultipart()
                msg["From"] = f"HubSpot via lowtouch.ai <{HUBSPOT_FROM_ADDRESS}>"
                msg["To"] = sender_email
                
                subject = headers.get("Subject", "Your HubSpot Report")
                if not subject.lower().startswith("re:"):
                    subject = f"Re: {subject}"
                msg["Subject"] = subject
                
                original_message_id = headers.get("Message-ID", "")
                if original_message_id:
                    msg["In-Reply-To"] = original_message_id
                    references = headers.get("References", "")
                    msg["References"] = f"{references} {original_message_id}".strip() if references else original_message_id
                
                msg.attach(MIMEText(final_response, "html"))
                
                if report_success and report_filepath and os.path.exists(report_filepath):
                    with open(report_filepath, "rb") as f:
                        part = MIMEBase("application", "vnd.openxmlformats-officedocument.spreadsheetml.sheet")
                        part.set_payload(f.read())
                    encoders.encode_base64(part)
                    part.add_header("Content-Disposition", f"attachment; filename={report_filename}")
                    msg.attach(part)
                    logging.info(f"✓ Attached report file: {report_filename}")
                
                raw = base64.urlsafe_b64encode(msg.as_string().encode()).decode()
                service.users().messages().send(userId="me", body={"raw": raw}).execute()
                mark_message_as_read(service, email_id)
                
                logging.info(f"✓ {log_prefix} email sent to {sender_email}")
            
            except Exception as send_error:
                logging.error(f"Failed to send email for {email_id}: {send_error}", exc_info=True)
                mark_message_as_read(service, email_id)
        
        except Exception as outer_error:
            logging.error(f"Unexpected error processing report email {email.get('id', 'unknown')}: {outer_error}", exc_info=True)
            try:
                mark_message_as_read(service, email.get("id", ""))
            except:
                pass
    
    logging.info(f"✓ Report DAG completed processing {len(report_emails)} emails")

def no_email_found(**kwargs):
    logging.info("No new emails or replies found to process.")

readme_path = os.path.join(os.path.dirname(os.path.realpath(__file__)), 'hubspot_monitor_meeting_minutes.md')
readme_content = "HubSpot Meeting Minutes Mailbox Monitor DAG"
try:
    with open(readme_path, 'r') as file:
        readme_content = file.read()
except FileNotFoundError:
    pass

with DAG(
    "hubspot_monitor_mailbox",
    default_args=default_args,
    schedule_interval=timedelta(minutes=1),
    catchup=False,
    doc_md=readme_content,
    tags=["hubspot", "monitor", "email", "mailbox"]
) as dag:

    fetch_emails_task = PythonOperator(
        task_id="fetch_unread_emails",
        python_callable=fetch_unread_emails,
        provide_context=True
    )

    branch_task = BranchPythonOperator(
        task_id="branch_task",
        python_callable=branch_function,
        provide_context=True
    )

    trigger_meeting_minutes_task = PythonOperator(
        task_id="trigger_meeting_minutes",
        python_callable=trigger_meeting_minutes,
        provide_context=True
    )

    trigger_continuation_task = PythonOperator(
        task_id="trigger_continuation_dag",
        python_callable=trigger_continuation_dag,
        provide_context=True
    )

    handle_general_queries_task = PythonOperator(
    task_id="handle_general_queries",
    python_callable=handle_general_queries,
    provide_context=True
    )

    trigger_report_task = PythonOperator(
        task_id="trigger_report_dag",
        python_callable=trigger_report_dag,
        provide_context=True
    )

    no_email_found_task = PythonOperator(
        task_id="no_email_found_task",
        python_callable=no_email_found,
        provide_context=True
    )

    fetch_emails_task >> branch_task >> [trigger_meeting_minutes_task, trigger_continuation_task, handle_general_queries_task, trigger_report_task, no_email_found_task]<|MERGE_RESOLUTION|>--- conflicted
+++ resolved
@@ -1091,10 +1091,6 @@
       * Ensure that the output strictly returns all of the following fields: Company Id, Company Name,Domain,Company Owner,Lifecycle Stage,Associated Deals (IDs + names + stages) in table format.
       * Do not follow the pagination rule in email response.If there are 100 matches of a company,return all 100 in the email itself.
     - If user asks about any deal or deal details call the tool `search_deals` and answer the question based on the output. The output should be in HTML - table Format .
-<<<<<<< HEAD
-    - If user asking a entity detail along with a timeperiod use LTE, GTE or both based on user request. The output should be in HTML - table Format.
-    - If the user asks about their tasks parse the senders name and invoke `get_all_owners` to get the hubspot owner id and then invoke `search_tasks` to get the tasks assigned to the owner on the sepcified date. The output should be in HTML - table Format.
-=======
       * Ensure that the output strictly returns all of the following fields: Deal ID, Deal Name, Deal Stage(Dont take the deal stage id,take the deal stage name(for example if deal stage id is appoinmentschedule,then the deal stage will be APPOINTMENT SCHEDULE)), Deal Owner, Deal Amount, Expected Close Date, Associated Company, and Associated Contacts in table format.
       * Do not merge, or concatenate the stage name — preserve all spaces, casing, and formatting.
       * Treat current system date as **NOW**.
@@ -1106,12 +1102,12 @@
       * Return only deals whose Expected Close Date lies within that period.
       * Include today's date when filtering.(Example if the  Query is to check the "deals expiring by this month end" then date Range will be 1 Dec 2025 to 31 Dec 2025)
       * Do not follow the pagination rule in email response.If there are 100 matches for deals,return all 100 in the email itself. 
-    - If user asking a entity detail along with a timeperiod use LTE, GTE or both based on user request. The output should be in HTML - table Format .
+    - If user asking a entity detail along with a timeperiod use LTE, GTE or both based on user request. The output should be in HTML - table Format.
+    - If the user asks about their tasks parse the senders name and invoke `get_all_owners` to get the hubspot owner id and then invoke `search_tasks` to get the tasks assigned to the owner on the sepcified date. The output should be in HTML - table Format.
       * Ensure that the output strictly returns all of the following fields:Task_ID,Task Subject,Due Date,Status,Priority.
       * Do not follow the pagination rule in email response.If there are 100 matches for tasks,return all 100 in the email itself without any followp response.
 - All the **dates** should be in YYYY-MM-DD format and do not include time.
 - If a column has no data for a particular record, give the value for that as **N/A**.
->>>>>>> 0c473dd1
 - Always maintain a friendly and professional tone.
 Your final response must be in below format:
 ```
