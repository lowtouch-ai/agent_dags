import logging
import json
from datetime import datetime, timedelta
from bs4 import BeautifulSoup
from airflow import DAG
from airflow.operators.python import PythonOperator, BranchPythonOperator
from airflow.operators.dummy import DummyOperator
import base64
import os
import re
from google.oauth2.credentials import Credentials
from googleapiclient.discovery import build
from ollama import Client
from email import message_from_bytes
from email.mime.text import MIMEText
from email.mime.multipart import MIMEMultipart
from googleapiclient.errors import HttpError
from airflow.models import Variable
import time
import sys
sys.path.append(os.path.dirname(os.path.abspath(__file__)))
from hubspot_email_listener import get_email_thread
# Configure logging
logging.basicConfig(level=logging.DEBUG, format='%(asctime)s - %(levelname)s - %(message)s')

default_args = {
    "owner": "lowtouch.ai_developers",
    "depends_on_past": False,
    "start_date": datetime(2025, 8, 22),
    "retries": 1,
    "retry_delay": timedelta(seconds=15),
}

HUBSPOT_FROM_ADDRESS = Variable.get("HUBSPOT_FROM_ADDRESS")
GMAIL_CREDENTIALS = Variable.get("HUBSPOT_GMAIL_CREDENTIALS")
OLLAMA_HOST = "http://agentomatic:8000/"
TASK_THRESHOLD = 15

def authenticate_gmail():
    try:
        creds = Credentials.from_authorized_user_info(json.loads(GMAIL_CREDENTIALS))
        service = build("gmail", "v1", credentials=creds)
        profile = service.users().getProfile(userId="me").execute()
        logged_in_email = profile.get("emailAddress", "")
        if logged_in_email.lower() != HUBSPOT_FROM_ADDRESS.lower():
            raise ValueError(f"Wrong Gmail account! Expected {HUBSPOT_FROM_ADDRESS}, but got {logged_in_email}")
        logging.info(f"Authenticated Gmail account: {logged_in_email}")
        return service
    except Exception as e:
        logging.error(f"Failed to authenticate Gmail: {str(e)}")
        return None

def get_ai_response(prompt, conversation_history=None, expect_json=False):
    try:
        client = Client(host=OLLAMA_HOST, headers={'x-ltai-client': 'hubspot-v6af'})
        messages = []

        if expect_json:
            messages.append({
                "role": "system",
                "content": "You are a JSON-only API. Always respond with valid JSON objects. Never include explanatory text, HTML, or markdown formatting. Only return the requested JSON structure."
            })

        if conversation_history:
            for item in conversation_history:
                if "role" in item and "content" in item:
                    messages.append({"role": item["role"], "content": item["content"]})
                else:
                    messages.append({"role": "user", "content": item.get("prompt", "")})
                    messages.append({"role": "assistant", "content": item.get("response", "")})
                    
        messages.append({"role": "user", "content": prompt})
        response = client.chat(model='hubspot:v6af', messages=messages, stream=False)
        ai_content = response.message.content
        ai_content = re.sub(r'```(?:html|json)\n?|```', '', ai_content)

        if expect_json:
            return ai_content
        if not ai_content.strip().startswith('<!DOCTYPE') and not ai_content.strip().startswith('<html') and not ai_content.strip().startswith('{'):
            ai_content = f"<html><body>{ai_content}</body></html>"
        return ai_content.strip()
    except Exception as e:
        logging.error(f"Error in get_ai_response: {e}")
        if expect_json:
            return json.dumps({"error": str(e)})
        return f"<html><body>Error processing AI request: {str(e)}</body></html>"

def parse_email_addresses(address_string):
    if not address_string:
        return []
    addresses = []
    for addr in address_string.split(','):
        addr = addr.strip()
        if addr:
            addresses.append(addr)
    return addresses

def extract_all_recipients(email_data):
    headers = email_data.get("headers", {})
    to_recipients = parse_email_addresses(headers.get("To", ""))
    cc_recipients = parse_email_addresses(headers.get("Cc", ""))
    bcc_recipients = parse_email_addresses(headers.get("Bcc", ""))
    return {
        "to": to_recipients,
        "cc": cc_recipients,
        "bcc": bcc_recipients
    }

def send_email(service, recipient, subject, body, in_reply_to, references, cc=None, bcc=None):
    try:
        msg = MIMEMultipart()
        msg["From"] = f"HubSpot via lowtouch.ai <{HUBSPOT_FROM_ADDRESS}>"
        msg["To"] = recipient
        
        if cc:
            cc_list = [email.strip() for email in cc.split(',') if email.strip().lower() != HUBSPOT_FROM_ADDRESS.lower()]
            cleaned_cc = ', '.join(cc_list)
            if cleaned_cc:
                msg["Cc"] = cleaned_cc
                logging.info(f"Including Cc in email: {cleaned_cc}")
            
        if bcc:
            bcc_list = [email.strip() for email in bcc.split(',') if email.strip().lower() != HUBSPOT_FROM_ADDRESS.lower()]
            cleaned_bcc = ', '.join(bcc_list)
            if cleaned_bcc:
                msg["Bcc"] = cleaned_bcc
                logging.info(f"Including Bcc in email: {cleaned_bcc}")
            
        msg["Subject"] = subject
        msg["In-Reply-To"] = in_reply_to
        msg["References"] = references
        msg.attach(MIMEText(body, "html"))
        
        raw_msg = base64.urlsafe_b64encode(msg.as_string().encode("utf-8")).decode("utf-8")
        result = service.users().messages().send(userId="me", body={"raw": raw_msg}).execute()
        logging.info(f"Email sent to {recipient}")
        return result
    except Exception as e:
        logging.error(f"Failed to send email: {e}")
        return None

# ============================================================================
# DAG TASK FUNCTIONS
# ============================================================================

def load_context_from_dag_run(ti, **context):
    """Load context from DAG run configuration passed by search or monitor DAG"""
    dag_run_conf = context['dag_run'].conf
    
    # Extract all necessary data
    thread_id = dag_run_conf.get("thread_id")
    search_results = dag_run_conf.get("search_results", {})
    email_data = dag_run_conf.get("email_data", {})
    chat_history = dag_run_conf.get("chat_history", [])
    thread_history = dag_run_conf.get("thread_history", [])
    latest_message = email_data.get("content", "")
    
    logging.info(f"=== LOADING CONTEXT FROM DAG RUN ===")
    logging.info(f"Thread ID: {thread_id}")
    logging.info(f"Chat history length: {len(chat_history)}")
    logging.info(f"Thread history length: {len(thread_history)}")
    logging.info(f"Search results available: {bool(search_results)}")
    
    # Push to XCom
    ti.xcom_push(key="thread_id", value=thread_id)
    ti.xcom_push(key="search_results", value=search_results)
    ti.xcom_push(key="email_data", value=email_data)
    ti.xcom_push(key="chat_history", value=chat_history)
    ti.xcom_push(key="thread_history", value=thread_history)
    ti.xcom_push(key="latest_message", value=latest_message)
    
    return {
        "thread_id": thread_id,
        "search_results": search_results,
        "email_data": email_data,
        "chat_history": chat_history,
        "thread_history": thread_history
    }

def analyze_user_response(ti, **context):
    """Analyze user's message to determine intent and entities using conversation history"""
    chat_history = ti.xcom_pull(key="chat_history", default=[])
    thread_history = ti.xcom_pull(key="thread_history", default=[])
    thread_id = ti.xcom_pull(key="thread_id")
    latest_user_message = ti.xcom_pull(key="latest_message", default="")
    if not thread_id:
        logging.error("No thread_id provided")
        default_result = {
            "status": "error",
            "error_message": "No thread_id provided",
            "user_intent": "ERROR",
            "confidence_level": "low",
            "entities_to_create": {},
            "entities_to_update": {},
            "selected_entities": {},
            "tasks_to_execute": ["create_associations", "compose_response_html", "collect_and_save_results", "send_final_email"]
        }
        ti.xcom_push(key="analysis_results", value=default_result)
        return default_result
    
    # Build complete conversation context
    conversation_context = ""

    
    # Add thread history (email messages with metadata)
    for idx, email in enumerate(thread_history, 1):
        content = email.get("content", "").strip()
        if content:
            soup = BeautifulSoup(content, "html.parser")
            clean_content = soup.get_text(separator=" ", strip=True)
            sender = email['headers'].get('From', 'Unknown')
            is_from_bot = email.get('from_bot', False)
            role_label = "BOT" if is_from_bot else "USER"
            conversation_context += f"[{role_label} EMAIL {idx} - From: {sender}]: {clean_content}\n\n"
    
    if not conversation_context.strip():
        logging.error("No valid conversation content found")
        default_result = {
            "status": "error",
            "error_message": "No valid conversation content found",
            "user_intent": "ERROR",
            "confidence_level": "low",
            "entities_to_create": {},
            "entities_to_update": {},
            "selected_entities": {},
            "tasks_to_execute": ["compose_response_html", "collect_and_save_results", "send_final_email"]
        }
        ti.xcom_push(key="analysis_results", value=default_result)
        logging.info(f"Analysis results pushed to XCom: {default_result}")
        return default_result
    
    # Get latest user message for context
    sender_email = ""
    sender_name = ""
    for email in reversed(thread_history):
        if not email.get('from_bot', True):
            if email.get("content"):
                soup = BeautifulSoup(email.get("content", ""), "html.parser")
                sender_email = email.get('headers', {}).get('From', '')
                # Extract name from "Name <email>" format
                import re
                match = re.match(r'(.+?)\s*<(.+?)>', sender_email)
                if match:
                    sender_name = match.group(1).strip()
                    sender_email = match.group(2).strip()
                break
    
    # CRITICAL: Extract entities from conversation history, NOT search
    prompt = f"""You are an AI assistant analyzing an email conversation to determine user intent and extract HubSpot entities FROM THE CONVERSATION HISTORY ONLY.

LATEST USER MESSAGE:
{latest_user_message}

SENDER INFO:
Name: {sender_name}
Email: {sender_email}

CRITICAL INSTRUCTIONS:
- You MUST extract entities ONLY from the conversation history above
- You cannot call any APIs or tools. You should answer based on your knowledge.
- The bot's previous messages contain tables with entity details (IDs, names, emails, etc.)
- Parse these tables to extract existing entities and proposed new entities
- The user's latest message indicates their intent (confirm, modify, select specific, etc.)

ENTITY EXTRACTION RULES:
1. **Existing Entities**: Look for tables in bot messages labeled "Existing Contact Details", "Existing Company Details", "Existing Deal Details"
   - Extract: contactId, firstname, lastname, email, phone, address, jobtitle
   - Extract: companyId, name, domain, address, city, state, zip, country, phone, description, type
   - Extract: dealId, dealName, dealLabelName (stage), dealAmount, closeDate, dealOwnerName

2. **Proposed New Entities**: Look for tables labeled "Objects to be Created" with subsections for "New Contacts", "New Companies", "New Deals", "Notes", "Tasks", "Meeting Details"
   - Extract all fields from these tables exactly as shown

3. **User Intent Detection**:
   - "CONFIRM": User agrees (e.g., "proceed", "looks good", "yes", "correct", "go ahead")
   - "MODIFY": User requests changes (e.g., "change the date", "update the amount", "fix the name")
   - "CREATE_NEW": User wants new entities ignoring existing (e.g., "create new contact", "don't use existing")
   - "SELECT_SPECIFIC": User selects specific entities (e.g., "use the first contact", "select John from Acme")
   - "CLARIFY": User needs clarification or provides unclear instructions
   - "CANCEL": User wants to stop (e.g., "cancel", "never mind", "stop")

4. **Selection Logic**:
   - If user says "proceed" or "confirm" without specifying → Include ALL existing entities in `selected_entities` and ALL proposed new entities in `entities_to_create`
   - If user specifies particular entities (by name, ID, or position) → Include only those in `selected_entities`.
   - If user specifies any particular entities (by name, ID, or position) to be excluded → exclude only those and include others in `selected_entities`.
   - If user requests modifications → Include modified versions in `entities_to_update`
   - If user mentions casual comments about clients/deals → Add as notes in `entities_to_create`

5. **Casual Comment Handling**:
   - If the latest message is a casual comment (opinion, feedback, observation) with NO action requests:
     - Set intent to "CASUAL_COMMENT"
     - Create a note with the comment text
     - Include speaker name and email from SENDER INFO
     - Use current timestamp
     - DO NOT create contacts, companies, deals, tasks, or meetings
     - **IMPORTANT: Still populate selected_entities with ALL existing entities id from the conversation history**
     - Set casual_comments_detected to true
   - Examples of casual comments:
     * "It was great to have this deal and I think its an interesting one"
     * "This client is really engaged"
     * "Looking forward to working with them"
     * "Great progress on this deal"


6. **Secondary Entities (meetings, notes, tasks)**:
   - For CASUAL_COMMENT intent: Only create the note with the comment, nothing else
   - If user confirms without modifications → Include all proposed secondary entities in `entities_to_create`
   - If user modifies primary entities only → Still include all secondary entities unless explicitly excluded
   - If user says "no tasks" or "skip the meeting" → Exclude those specific types

Return ONLY valid JSON:
{{
    "user_intent": "CONFIRM|MODIFY|CREATE_NEW|SELECT_SPECIFIC|CLARIFY|CANCEL",
    "confidence_level": "high|medium|low",
    "selected_entities": {{
        "contacts": [{{"contactId": "...", "firstname": "...", "lastname": "...", "email": "...", "phone": "...", "address": "...", "jobtitle": "..."}}],
        "companies": [{{"companyId": "...", "name": "...", "domain": "...", "address": "...", "city": "...", "state": "...", "zip": "...", "country": "...", "phone": "...", "description": "...", "type": "..."}}],
        "deals": [{{"dealId": "...", "dealName": "...", "dealLabelName": "...", "dealAmount": "...", "closeDate": "...", "dealOwnerName": "..."}}]
    }},
    "entities_to_create": {{
        "contacts": [{{"firstname": "...", "lastname": "...", "email": "...", "phone": "...", "address": "...", "jobtitle": "..."}}],
        "companies": [{{"name": "...", "domain": "...", "address": "...", "city": "...", "state": "...", "zip": "...", "country": "...", "phone": "...", "description": "...", "type": "..."}}],
        "deals": [{{"dealName": "...", "dealLabelName": "...", "dealAmount": "...", "closeDate": "...", "dealOwnerName": "..."}}],
        "meetings": [{{"meeting_title": "...", "start_time": "...", "end_time": "...", "location": "...", "outcome": "...", "timestamp": "...", "attendees": [], "meeting_type": "...", "meeting_status": "..."}}],
        "notes": [{{"note_content": "...", "timestamp": "...", "note_type": "...", "speaker_name": "{{sender_name}}", "speaker_email": "{{sender_email}}"}}],
        "tasks": [{{"task_details": "...", "task_owner_name": "...", "task_owner_id": "...", "due_date": "...", "priority": "...", "task_index": 1}}]
    }},
    "entities_to_update": {{
        "contacts": [{{"contactId": "...", "updates": {{"field": "new_value"}}}}],
        "companies": [{{"companyId": "...", "updates": {{"field": "new_value"}}}}],
        "deals": [{{"dealId": "...", "updates": {{"field": "new_value"}}}}],
        "meetings": [],
        "notes": [],
        "tasks": [{{"taskId": "...", "taskbody": "...", "task_owner_name": "...", "task_owner_id": "...", "updates": {{"field": "new_value"}}}}]
    }},
    "casual_comments_detected": true|false,
    "reasoning": "Brief explanation of intent, selections, and entity actions. For casual comments, explain why it's just a comment and not an action request."
}}

CRITICAL REMINDERS:
- Extract entities FROM conversation history tables, NOT by searching
- Parse HTML tables in bot messages to extract entity details
- For CASUAL_COMMENT intent: Create ONLY a note, no other entities
- For other intents: Default to including ALL entities if user confirms without specifics
- Always preserve entity IDs from existing entities
- Use empty arrays [] for entity types not mentioned
- Current timestamp format: {datetime.now().strftime('%Y-%m-%d %H:%M:%S')}
"""

    response = get_ai_response(prompt, conversation_history=chat_history, expect_json=True)
    logging.info(f"Prompt is :{prompt}")
    logging.info(f"conversation_history is :{chat_history}")
    try:
        parsed_analysis = json.loads(response)
        user_intent = parsed_analysis.get("user_intent", "CONFIRM")
        confidence_level = parsed_analysis.get("confidence_level", "medium")
        entities_to_create = parsed_analysis.get("entities_to_create", {})
        entities_to_update = parsed_analysis.get("entities_to_update", {})
        selected_entities = parsed_analysis.get("selected_entities", {})
        
        # Determine which tasks to execute
        tasks_to_execute = []
        should_determine_owner = False
        should_check_task_threshold = False
        if user_intent == "CASUAL_COMMENT":
            # For casual comments, only create notes and associations
            if entities_to_create.get("notes"):
                tasks_to_execute.append("create_notes")
            tasks_to_execute.extend(["create_associations", "compose_response_html", "collect_and_save_results", "send_final_email"])
            
        elif user_intent in ["MODIFY", "CONFIRM", "SELECT_SPECIFIC", "CREATE_NEW"]:
            # Check for updates first
            if entities_to_update.get("tasks"):
                tasks_to_execute.append("update_tasks")
            if entities_to_update.get("contacts"):
                tasks_to_execute.append("update_contacts")
            if entities_to_update.get("companies"):
                tasks_to_execute.append("update_companies")
            if entities_to_update.get("deals"):
                tasks_to_execute.append("update_deals")
            if entities_to_update.get("meetings"):
                tasks_to_execute.append("update_meetings")
            if entities_to_update.get("notes"):
                tasks_to_execute.append("update_notes")
            
            # Check for creates
            if entities_to_create.get("contacts"):
                tasks_to_execute.append("create_contacts")
            if entities_to_create.get("companies"):
                tasks_to_execute.append("create_companies")
            if entities_to_create.get("deals"):
                tasks_to_execute.append("create_deals")
                should_determine_owner = True
            if entities_to_create.get("meetings"):
                tasks_to_execute.append("create_meetings")
            if entities_to_create.get("notes"):
                tasks_to_execute.append("create_notes")
            if entities_to_create.get("tasks"):
                tasks_to_execute.append("create_tasks")
                should_determine_owner = True
                should_check_task_threshold = True
                
            tasks_to_execute.extend(["create_associations", "compose_response_html", "collect_and_save_results", "send_final_email"])
        elif user_intent == "CLARIFY":
            tasks_to_execute = ["compose_response_html", "collect_and_save_results", "send_final_email"]
        elif user_intent == "CANCEL":
            tasks_to_execute = ["compose_response_html", "collect_and_save_results", "send_final_email"]
        else:
            tasks_to_execute = ["create_associations", "compose_response_html", "collect_and_save_results", "send_final_email"]
        
        # Insert owner determination and threshold checks at the beginning if needed
        if should_check_task_threshold:
            tasks_to_execute.insert(0, "check_task_threshold")
        if should_determine_owner:
            tasks_to_execute.insert(0, "determine_owner")
        
        results = {
            "status": "success",
            "user_intent": user_intent,
            "confidence_level": confidence_level,
            "entities_to_create": entities_to_create,
            "entities_to_update": entities_to_update,
            "selected_entities": selected_entities,
            "reasoning": parsed_analysis.get("reasoning", ""),
            "tasks_to_execute": tasks_to_execute,
            "should_determine_owner": should_determine_owner,
            "should_check_task_threshold": should_check_task_threshold,
            "casual_comments_detected": parsed_analysis.get("casual_comments_detected", False)
        }
        
        logging.info(f"Analysis completed: Intent={user_intent}, Confidence={confidence_level}")
        logging.info(f"Tasks to execute: {tasks_to_execute}")
        logging.info(f"Selected entities: Contacts={len(selected_entities.get('contacts', []))}, "
                    f"Companies={len(selected_entities.get('companies', []))}, "
                    f"Deals={len(selected_entities.get('deals', []))}")
        logging.info(f"Entities to create: Contacts={len(entities_to_create.get('contacts', []))}, "
                    f"Companies={len(entities_to_create.get('companies', []))}, "
                    f"Deals={len(entities_to_create.get('deals', []))}, "
                    f"Meetings={len(entities_to_create.get('meetings', []))}, "
                    f"Notes={len(entities_to_create.get('notes', []))}, "
                    f"Tasks={len(entities_to_create.get('tasks', []))}")
        
    except json.JSONDecodeError as e:
        logging.error(f"Failed to parse AI analysis: {e}")
        logging.error(f"Raw AI response: {response}")
        
        # Fallback analysis
        user_intent = "CONFIRM"
        if "create new" in latest_user_message.lower():
            user_intent = "CREATE_NEW"
        elif any(keyword in latest_user_message.lower() for keyword in ["modify", "change", "update", "correct"]):
            user_intent = "MODIFY"
        
        results = {
            "status": "error",
            "error_message": f"Failed to parse AI analysis: {str(e)}",
            "user_intent": user_intent,
            "confidence_level": "low",
            "entities_to_create": {},
            "entities_to_update": {},
            "selected_entities": {},
            "reasoning": "Fallback analysis due to AI parsing error",
            "tasks_to_execute": ["create_associations", "compose_response_html", "collect_and_save_results", "send_final_email"],
            "should_determine_owner": False,
            "should_check_task_threshold": False,
            "casual_comments_detected": False
        }
    
    ti.xcom_push(key="analysis_results", value=results)
    logging.info(f"Analysis completed for thread {thread_id}")
    return results

def determine_owner(ti, **context):
    """Determine deal and task owners from conversation"""
    chat_history = ti.xcom_pull(key="chat_history", default=[])
    analysis_results = ti.xcom_pull(key="analysis_results", default={})
    latest_user_message = ti.xcom_pull(key="latest_message", default="")

    
    # Get tasks to be created
    entities_to_create = analysis_results.get("entities_to_create", {})
    tasks_to_create = entities_to_create.get("tasks", [])

    prompt = f"""You are a HubSpot API assistant. Analyze this conversation to identify deal owner and task owners.

LATEST USER MESSAGE:
{latest_user_message}

Tasks to be created:
{json.dumps(tasks_to_create, indent=2)}

IMPORTANT: You must respond with ONLY a valid JSON object. No HTML, no explanations, no markdown formatting.

Steps:

1. Parse the Deal Owner and Task Owners from the email thread.
2. Invoke get_all_owners Tool to retrieve the list of available owners.
3. Parse and validate the deal owner against the available owners list:
    - If deal owner is NOT specified at all:
        - Default to: "Kishore"
        - Message: "No deal owner specified, so assigning to default owner Kishore."
    - If deal owner IS specified but NOT found in available owners list:
        - Default to: "Kishore"
        - Message: "The specified deal owner '[parsed_owner]' is not valid, so assigning to default owner Kishore."
    - If deal owner IS specified and IS found in available owners list:
        - Use the matched owner (with correct casing from the available owners list)
        - Message: "Deal owner specified as [matched_owner_name]"
4. Parse and validate each task owner against the available owners list:
    - Identify all tasks and their respective owners from the email content.
    - For each task in the tasks to be created:
        - If task owner is NOT specified for a task:
            - Default to: "Kishore"
            - Message: "No task owner specified for task [task_index], so assigning to default owner Kishore."
        - If task owner IS specified but NOT found in available owners list:
            - Default to: "Kishore"
            - Message: "The specified task owner '[parsed_owner]' for task [task_index] is not valid, so assigning to default owner Kishore."
        - If task owner IS specified and IS found in available owners list:
            - Use the matched owner (with correct casing from the available owners list)
            - Message: "Task owner for task [task_index] specified as [matched_owner_name]"
5. Return a list of task owners with their validation details for ALL tasks to be created.

Return this exact JSON structure:
{{
    "deal_owner_id": "71346067",
    "deal_owner_name": "Kishore",
    "deal_owner_message": "No deal owner specified, so assigning to default owner Kishore." OR "The specified deal owner '[parsed_owner]' is not valid, so assigning to default owner Kishore." OR "Deal owner specified as [name]",
    "task_owners": [
        {{
            "task_index": 1,
            "task_owner_id": "71346067",
            "task_owner_name": "Kishore",
            "task_owner_message": "No task owner specified for task [task_index], so assigning to default owner Kishore." OR "The specified task owner '[parsed_owner]' for task [task_index] is not valid, so assigning to default owner Kishore." OR "Task owner for task [task_index] specified as [name]"
        }}
    ],
    "all_owners_table": [
        {{
            "id": "owner_id",
            "name": "owner_name",
            "email": "owner_email"
        }}
    ]
}}

RESPOND WITH ONLY THE JSON OBJECT - NO OTHER TEXT."""

    response = get_ai_response(prompt, conversation_history=chat_history, expect_json=True)
    
    try:
        parsed_json = json.loads(response.strip())
        ti.xcom_push(key="owner_info", value=parsed_json)
        logging.info(f"Owner determined: {parsed_json.get('deal_owner_name')}")
    except Exception as e:
        logging.error(f"Error processing owner AI response: {e}")
        default_owner = {
            "deal_owner_id": "71346067",
            "deal_owner_name": "Kishore",
            "deal_owner_message": f"Error: {str(e)}, using default owner Kishore",
            "task_owners": [],
            "all_owners_table": []
        }
        ti.xcom_push(key="owner_info", value=default_owner)

def check_task_threshold(ti, **context):
    """Check if task volume exceeds threshold"""
    analysis_results = ti.xcom_pull(key="analysis_results", default={})
    chat_history = ti.xcom_pull(key="chat_history", default=[])
    owner_info = ti.xcom_pull(key="owner_info", default={})
    latest_user_message = ti.xcom_pull(key="latest_message", default="")
    
    entities_to_create = analysis_results.get("entities_to_create", {})
    tasks_to_create = entities_to_create.get("tasks", [])
    
    if not tasks_to_create:
        logging.info("No tasks to create, skipping threshold check")
        ti.xcom_push(key="task_warnings", value=[])
        ti.xcom_push(key="task_threshold_info", value={
            "task_threshold_results": {
                "dates_checked": [],
                "total_warnings": 0,
                "threshold_limit": TASK_THRESHOLD
            },
            "extracted_dates": [],
            "warnings": []
        })
        return []
    
    
    task_owners = owner_info.get('task_owners', [])
    
    # Map tasks to owners
    task_owner_mapping = []
    for idx, task in enumerate(tasks_to_create, 1):
        matching_owner = next((owner for owner in task_owners if owner.get('task_index') == idx), None)
        task_owner_id = matching_owner.get('task_owner_id', '71346067') if matching_owner else '71346067'
        task_owner_name = matching_owner.get('task_owner_name', 'Kishore') if matching_owner else 'Kishore'
        
        task_owner_mapping.append({
            'task_index': idx,
            'task_details': task.get('task_details', ''),
            'due_date': task.get('due_date', ''),
            'task_owner_id': task_owner_id,
            'task_owner_name': task_owner_name
        })

    prompt = f"""You are a HubSpot API assistant. Check task volume thresholds.

LATEST USER MESSAGE:
{latest_user_message}

Task Owner Mapping:
{json.dumps(task_owner_mapping, indent=2)}

IMPORTANT: You must respond with ONLY a valid JSON object. No HTML, no explanations, no markdown formatting.

Steps to follow:
1. For each task in the Task Owner Mapping, extract the due date and assigned owner.
2. For each unique owner and due date combination:
   - Invoke search_tasks with GTE and LTE set to the specified due date and owner name.
   - Count total tasks for that owner on that date.
   - Check if the task count exceeds the threshold of {TASK_THRESHOLD} tasks per day.
3. Generate warnings for dates that exceed the threshold for each owner.

Return this exact JSON structure:
{{
    "task_threshold_results": {{
        "dates_checked": [
            {{
                "date": "YYYY-MM-DD",
                "owner_id": "owner_id",
                "owner_name": "owner_name",
                "existing_task_count": 0,
                "exceeds_threshold": false,
                "warning": "High task volume: X tasks on YYYY-MM-DD for owner_name" or null
            }}
        ],
        "total_warnings": 0,
        "threshold_limit": {TASK_THRESHOLD}
    }},
    "extracted_dates": [
        "YYYY-MM-DD"
    ],
    "warnings": [
        "Warning message if threshold exceeded"
    ]
}}

Fill in ALL fields. Use empty arrays [] for no results.
For dates, use YYYY-MM-DD format.
If no dates found in email, check today's date as default for each owner.

RESPOND WITH ONLY THE JSON OBJECT - NO OTHER TEXT."""


    response = get_ai_response(prompt, conversation_history=chat_history, expect_json=True)
    
    try:
        parsed_json = json.loads(response.strip())
        warnings = parsed_json.get("warnings", [])
        ti.xcom_push(key="task_warnings", value=warnings)
        ti.xcom_push(key="task_threshold_info", value=parsed_json)
        logging.info(f"Task threshold check completed with {len(warnings)} warnings")
    except Exception as e:
        logging.error(f"Error processing task threshold AI response: {e}")
        default_response = {
            "task_threshold_results": {
                "dates_checked": [],
                "total_warnings": 0,
                "threshold_limit": TASK_THRESHOLD
            },
            "extracted_dates": [],
            "warnings": []
        }
        ti.xcom_push(key="task_warnings", value=[])
        ti.xcom_push(key="task_threshold_info", value=default_response)
    
    return warnings

# CREATE FUNCTIONS (abbreviated - follow same pattern)
def create_contacts(ti, **context):
    analysis_results = ti.xcom_pull(key="analysis_results")
    to_create_contacts = analysis_results.get("entities_to_create", {}).get("contacts", [])
    
    if not to_create_contacts:
        logging.info("No contacts to create")
        ti.xcom_push(key="created_contacts", value=[])
        ti.xcom_push(key="contacts_errors", value=[])
        return []
    
    prompt = f"""Create contacts in HubSpot.

Contact Details to Create:
{json.dumps(to_create_contacts, indent=2)}

Steps:
1. For each contact, invoke create_contact tool with the provided properties
2. Return the created contact ID and all properties

Return ONLY this JSON structure (no other text):
{{
    "created_contacts": [
        {{
            "id": "contact_id_from_api",
            "details": {{
                "firstname": "value",
                "lastname": "value",
                "email": "value",
                "phone": "value",
                "address": "value",
                "jobtitle": "value"
            }}
        }}
    ],
    "errors": []
}}"""

    response = get_ai_response(prompt, expect_json=True)
    
    try:
        parsed = json.loads(response)
        created = parsed.get("created_contacts", [])
        errors = parsed.get("errors", [])
        ti.xcom_push(key="created_contacts", value=created)
        ti.xcom_push(key="contacts_errors", value=errors)
        logging.info(f"Created {len(created)} contacts")
        return created
    except Exception as e:
        logging.error(f"Error creating contacts: {e}")
        logging.error(f"Raw response: {response}")
        ti.xcom_push(key="created_contacts", value=[])
        ti.xcom_push(key="contacts_errors", value=[str(e)])
        return []

def create_companies(ti, **context):
    analysis_results = ti.xcom_pull(key="analysis_results")
    to_create_companies = analysis_results.get("entities_to_create", {}).get("companies", [])
    
    if not to_create_companies:
        logging.info("No companies to create")
        ti.xcom_push(key="created_companies", value=[])
        ti.xcom_push(key="companies_errors", value=[])
        return []
    
    prompt = f"""Create companies in HubSpot.

Company Details to Create:
{json.dumps(to_create_companies, indent=2)}

Steps:
1. For each company, invoke create_company tool with the provided properties
2. Return the created company ID and all properties

Return ONLY this JSON structure (no other text):
{{
    "created_companies": [
        {{
            "id": "company_id_from_api",
            "details": {{
                "name": "value",
                "domain": "value",
                "address": "value",
                "city": "value",
                "state": "value",
                "zip": "value",
                "country": "value",
                "phone": "value",
                "description": "value",
                "type": "value"
            }}
        }}
    ],
    "errors": []
}}"""
    
    response = get_ai_response(prompt, expect_json=True)
    
    try:
        parsed = json.loads(response)
        created = parsed.get("created_companies", [])
        errors = parsed.get("errors", [])
        ti.xcom_push(key="created_companies", value=created)
        ti.xcom_push(key="companies_errors", value=errors)
        logging.info(f"Created {len(created)} companies")
        return created
    except Exception as e:
        logging.error(f"Error creating companies: {e}")
        logging.error(f"Raw response: {response}")
        ti.xcom_push(key="created_companies", value=[])
        ti.xcom_push(key="companies_errors", value=[str(e)])
        return []

def create_deals(ti, **context):
    analysis_results = ti.xcom_pull(key="analysis_results")
    chat_history = ti.xcom_pull(key="chat_history", default=[])
    owner_info = ti.xcom_pull(key="owner_info", default={})
    to_create_deals = analysis_results.get("entities_to_create", {}).get("deals", [])
    
    if not to_create_deals:
        logging.info("No deals to create")
        ti.xcom_push(key="created_deals", value=[])
        ti.xcom_push(key="deals_errors", value=[])
        return []
    
    deal_owner_id = owner_info.get("deal_owner_id", "71346067")
    deal_owner_name = owner_info.get("deal_owner_name", "Kishore")
    
    # Add owner info to each deal
    for deal in to_create_deals:
        if not deal.get("dealOwnerName"):
            deal["dealOwnerName"] = deal_owner_name
        if not deal.get("dealOwnerId"):
            deal["dealOwnerId"] = deal_owner_id
    
    prompt = f"""Create deals in HubSpot.

Deal Details to Create:
{json.dumps(to_create_deals, indent=2)}

Deal Owner: {deal_owner_name} (ID: {deal_owner_id})

IMPORTANT: Respond with ONLY a valid JSON object. Always invoke create_deal..

Critical Deal Naming Rules:
1. Extract Client Name from latest user response or available details
2. Determine if it's a direct deal or partner deal from context
3. For direct deals: format as "<Client Name>-<Deal Name>"
4. For partner deals: format as "<Partner Name>-<Client Name>-<Deal Name>"
5. If Deal Name not specified, create descriptive name based on product/service mentioned
6. Never use generic names - must reflect actual client/partner and deal purpose
7. Preserve any specific deal amount, close date, or stage information provided
8. Never use commas for deal amount.
9. Use only the following for deal stage:
    - appointmentscheduled
    - qualifiedtobuy
    - presentationscheduled
    - decisionmakerboughtin
    - contractsent
    - closedwon
    - closedlost
10. Never use the hubspot owner  name for calling the api, it should always be the id.
Steps:
1. Analyze user response to extract client/partner names and deal details
2. Apply naming convention strictly for each deal
3. For each deal, invoke create_deal with the properties
4. Collect created deal id, properly formatted deal name, label name, amount, close date, owner

Return JSON:
{{
    "created_deals": [{{
        "id": "123", 
        "details": {{ 
            "dealName": "ClientName-DealPurpose",  // or "PartnerName-ClientName-DealPurpose"
            "dealLabelName": "...",
            "dealAmount": "...",
            "closeDate": "...",
            "dealOwnerName": "..."
        }}
    }}],
    "errors": ["Error message 1", "Error message 2"],
    "error": null
}}

If error, set error message and include individual errors in the errors array."""

    
    response = get_ai_response(prompt, conversation_history=chat_history, expect_json=True)
    
    try:
        parsed = json.loads(response)
        created = parsed.get("created_deals", [])
        errors = parsed.get("errors", [])
        ti.xcom_push(key="created_deals", value=created)
        ti.xcom_push(key="deals_errors", value=errors)
        logging.info(f"Created {len(created)} deals")
        return created
    except Exception as e:
        logging.error(f"Error creating deals: {e}")
        logging.error(f"Raw response: {response}")
        ti.xcom_push(key="created_deals", value=[])
        ti.xcom_push(key="deals_errors", value=[str(e)])
        return []

def create_meetings(ti, **context):
    analysis_results = ti.xcom_pull(key="analysis_results")
    to_create_meetings = analysis_results.get("entities_to_create", {}).get("meetings", [])
    
    if not to_create_meetings:
        logging.info("No meetings to create")
        ti.xcom_push(key="created_meetings", value=[])
        ti.xcom_push(key="meetings_errors", value=[])
        return []
    
    prompt = f"""Create meetings in HubSpot.

Meeting Details to Create:
{json.dumps(to_create_meetings, indent=2)}

Steps:
1. For each meeting, invoke create_meeting tool with:
   - hs_meeting_title
   - hs_meeting_start_time
   - hs_meeting_end_time
   - hs_meeting_location
   - hs_meeting_outcome
   - hs_meeting_body (from outcome)
2. Return the created meeting ID and all properties

Return ONLY this JSON structure (no other text):
{{
    "created_meetings": [
        {{
            "id": "meeting_id_from_api",
            "details": {{
                "meeting_title": "value",
                "start_time": "value",
                "end_time": "value",
                "location": "value",
                "outcome": "value",
                "attendees": ["name1", "name2"]
            }}
        }}
    ],
    "errors": []
}}"""
    
    response = get_ai_response(prompt, expect_json=True)
    
    try:
        parsed = json.loads(response)
        created = parsed.get("created_meetings", [])
        errors = parsed.get("errors", [])
        ti.xcom_push(key="created_meetings", value=created)
        ti.xcom_push(key="meetings_errors", value=errors)
        logging.info(f"Created {len(created)} meetings")
        return created
    except Exception as e:
        logging.error(f"Error creating meetings: {e}")
        logging.error(f"Raw response: {response}")
        ti.xcom_push(key="created_meetings", value=[])
        ti.xcom_push(key="meetings_errors", value=[])
        return []

def create_notes(ti, **context):
    analysis_results = ti.xcom_pull(key="analysis_results")
    chat_history = ti.xcom_pull(key="chat_history", default=[])
    to_create_notes = analysis_results.get("entities_to_create", {}).get("notes", [])
    
    if not to_create_notes:
        logging.info("No notes to create")
        ti.xcom_push(key="created_notes", value=[])
        ti.xcom_push(key="notes_errors", value=[])
        return []
    
    prompt = f"""You are a HubSpot Note Creation Assistant. Your role is to **create notes in HubSpot** using the provided note details.  
**You MUST invoke the `create_notes` API for every note in the input.**  
No parsing of user intent — assume all input notes are confirmed and ready to create.

---

NOTES TO CREATE:
{json.dumps(to_create_notes, indent=2)}

---

**STRICT EXECUTION RULES:**

1. **For each note in `to_create_notes`:**
   - Format `note_content` as:  
     "[name] mentioned [note_content]" 
     (Use `name` from the note object if present; otherwise use `"User"`)

2. **Invoke HubSpot `create_notes` API** with:
   - `hs_timestamp`: Current UTC time in `YYYY-MM-DDTHH:MM:SSZ` format
   - `hs_note_body`: The formatted `note_content`
   - Required associations (if provided in input)

3. **On success per note:**
   - Capture: `id`, formatted `note_content`, `hs_lastmodifieddate`

4. **On failure per note:**
   - Capture error message in `errors` array

5. **Always return full JSON** — even if all fail.

---

**RETURN EXACTLY THIS JSON STRUCTURE:**
{{
    "created_notes": [
        {{
            "id": "123",
            "details": {{
                "note_content": "[User] mentioned Follow up on Q4 budget approval",
                "timestamp": "2025-04-05T10:30:00Z"
            }}
        }}
    ],
    "errors": [],
    "error": null
}}

**RULES:**
- `created_notes`: Array of successfully created notes
- `errors`: Array of strings for failed creations
- `error`: `null` unless catastrophic failure
- **Always invoke API** — no skipping
- Use **UTC** for all timestamps
- **RESPOND WITH ONLY THE JSON OBJECT — NO OTHER TEXT.**
"""
    
    response = get_ai_response(prompt, conversation_history=chat_history, expect_json=True)
    
    try:
        parsed = json.loads(response)
        created = parsed.get("created_notes", [])
        errors = parsed.get("errors", [])
        ti.xcom_push(key="created_notes", value=created)
        ti.xcom_push(key="notes_errors", value=errors)
        logging.info(f"Created {len(created)} notes")
        return created
    except Exception as e:
        logging.error(f"Error creating notes: {e}")
        logging.error(f"Raw response: {response}")
        ti.xcom_push(key="created_notes", value=[])
        ti.xcom_push(key="notes_errors", value=[])
        return []

def create_tasks(ti, **context):
    analysis_results = ti.xcom_pull(key="analysis_results")
    owner_info = ti.xcom_pull(key="owner_info", default={})
    to_create_tasks = analysis_results.get("entities_to_create", {}).get("tasks", [])
    
    if not to_create_tasks:
        logging.info("No tasks to create")
        ti.xcom_push(key="created_tasks", value=[])
        ti.xcom_push(key="tasks_errors", value=[])
        return []
    
    task_owners = owner_info.get("task_owners", [])
    
    # Map task owners to tasks - CRITICAL: Ensure each task has correct owner
    for idx, task in enumerate(to_create_tasks, 1):
        matching_owner = next((owner for owner in task_owners if owner.get("task_index") == idx), None)
        if matching_owner:
            task["task_owner_id"] = matching_owner.get("task_owner_id", "71346067")
            task["task_owner_name"] = matching_owner.get("task_owner_name", "Kishore")
        else:
            # If no matching owner found, keep existing values or use defaults
            if "task_owner_id" not in task:
                task["task_owner_id"] = "71346067"
            if "task_owner_name" not in task:
                task["task_owner_name"] = "Kishore"
    
    # Log the tasks with their assigned owners for debugging
    logging.info(f"Tasks with mapped owners: {json.dumps(to_create_tasks, indent=2)}")
    
    prompt = f"""Create tasks in HubSpot.

Task Details to Create (with assigned owners):
{json.dumps(to_create_tasks, indent=2)}

CRITICAL INSTRUCTIONS:
1. You MUST use the EXACT task_owner_id specified for each task
2. DO NOT change or override the task_owner_id values
3. Each task already has the correct owner assigned - preserve it

Steps:
1. For each task, invoke create_task tool with:
   - hs_task_subject: The task_details field
   - hs_task_body: The task_details field
   - hubspot_owner_id: Use the EXACT task_owner_id from the task (DO NOT change this)
   - hs_task_status: "NOT_STARTED"
   - hs_task_priority: The priority field (HIGH/MEDIUM/LOW)
   - hs_timestamp: Convert due_date to milliseconds since epoch
2. Return the created task ID and properties including the ACTUAL owner name used

EXAMPLE for task with task_owner_id "159242825":
create_task({{
    "properties": {{
        "hs_task_subject": "Draft a proposal...",
        "hs_task_body": "Draft a proposal...",
        "hubspot_owner_id": "159242825",  // MUST use this exact ID
        "hs_task_status": "NOT_STARTED",
        "hs_task_priority": "MEDIUM",
        "hs_timestamp": "1729641600000"
    }}
}})

Return ONLY this JSON structure (no other text):
{{
    "created_tasks": [
        {{
            "id": "task_id_from_api",
            "details": {{
                "task_details": "value",
                "task_owner_name": "actual_owner_name_from_api",
                "task_owner_id": "actual_owner_id_used",
                "due_date": "value",
                "priority": "value",
                "task_index": task_index_number
            }}
        }}
    ],
    "errors": []
}}

CRITICAL: Preserve the task_owner_id from the input. Do not default to Kishore (71346067) unless explicitly specified."""
    
    response = get_ai_response(prompt, expect_json=True)
    
    try:
        parsed = json.loads(response)
        created = parsed.get("created_tasks", [])
        errors = parsed.get("errors", [])
        
        # Verify owners were assigned correctly
        for task in created:
            task_index = task.get("details", {}).get("task_index")
            original_task = next((t for t in to_create_tasks if t.get("task_index") == task_index), None)
            if original_task:
                expected_owner_id = original_task.get("task_owner_id")
                actual_owner_id = task.get("details", {}).get("task_owner_id")
                if expected_owner_id != actual_owner_id:
                    logging.warning(f"Task {task_index}: Expected owner {expected_owner_id}, got {actual_owner_id}")
        
        ti.xcom_push(key="created_tasks", value=created)
        ti.xcom_push(key="tasks_errors", value=errors)
        logging.info(f"Created {len(created)} tasks with owners: {[(t.get('details', {}).get('task_owner_name'), t.get('details', {}).get('task_index')) for t in created]}")
        return created
    except Exception as e:
        logging.error(f"Error creating tasks: {e}")
        logging.error(f"Raw response: {response}")
        ti.xcom_push(key="created_tasks", value=[])
        ti.xcom_push(key="tasks_errors", value=[str(e)])
        return []

# UPDATE FUNCTIONS (abbreviated - follow same pattern)
def update_contacts(ti, **context):
    analysis_results = ti.xcom_pull(key="analysis_results")
    to_update = analysis_results.get("entities_to_update", {}).get("contacts", [])
    if not to_update:
        ti.xcom_push(key="updated_contacts", value=[])
        return []
    prompt = f"""Update contacts: {json.dumps(to_update, indent=2)}
    IMPORTANT: Respond with ONLY a valid JSON object.

Steps:
1. For each contact, invoke update_contact with the id and changes.
2. Collect the updated IDs and details in tabular format. If any details missing, leave it blank in table.

Return JSON:
{{
    "updated_contacts": [{{"id": "123", "details": {{ "firstname": "...", "lastname": "...", "email": "...", "phone": "...", "address": "...", "jobtitle": "..."}}}} ...],
    "errors": ["Error message 1", "Error message 2"],
    "error": null
}}

If error, set error message and include individual errors in the errors array."""

    response = get_ai_response(prompt, expect_json=True)
    try:
        parsed = json.loads(response)
        updated = parsed.get("updated_contacts", [])
        ti.xcom_push(key="updated_contacts", value=updated)
        return updated
    except Exception as e:
        ti.xcom_push(key="updated_contacts", value=[])
        return []

def update_companies(ti, **context):
    analysis_results = ti.xcom_pull(key="analysis_results")
    to_update = analysis_results.get("entities_to_update", {}).get("companies", [])
    if not to_update:
        ti.xcom_push(key="updated_companies", value=[])
        return []
    prompt = f"""Update companies: {json.dumps(to_update, indent=2)}
    IMPORTANT: Respond with ONLY a valid JSON object.

Steps:
1. For each company, invoke update_company with the id and changes.
2. Collect the updated company id, company name, domain, state, city, country, phone, type and display in tabular format. If any details not found, show as blank in table.

Return JSON:
{{
    "updated_companies": [{{"id": "123", "details": {{ "name": "...", "domain": "...", "address": "...", "city": "...", "state": "...", "zip": "...", "country": "...", "phone": "...", "description": "...", "type": "..."}}}} ...],
    "errors": ["Error message 1", "Error message 2"],
    "error": null
}}

If error, set error message and include individual errors in the errors array."""
    response = get_ai_response(prompt, expect_json=True)
    try:
        parsed = json.loads(response)
        ti.xcom_push(key="updated_companies", value=parsed.get("updated_companies", []))
        return parsed.get("updated_companies", [])
    except:
        ti.xcom_push(key="updated_companies", value=[])
        return []

def update_deals(ti, **context):
    analysis_results = ti.xcom_pull(key="analysis_results")
    to_update = analysis_results.get("entities_to_update", {}).get("deals", [])
    if not to_update:
        ti.xcom_push(key="updated_deals", value=[])
        return []
    prompt = f"""Update deals: {json.dumps(to_update, indent=2)}
    IMPORTANT: Respond with ONLY a valid JSON object.

Steps:
1. For each deal, invoke update_deal with the id and changes.
2. Collect the updated deal id, deal name, deal label name, close date, deal owner name in tabular format. If any details not found, show as blank in table.

Return JSON:
{{
    "updated_deals": [{{"id": "123", "details": {{ "dealName": "...", "dealLabelName": "...", "dealAmount": "...", "closeDate": "...", "dealOwnerName": "..."}}}} ...],
    "errors": ["Error message 1", "Error message 2"],
    "error": null
}}

If error, set error message and include individual errors in the errors array."""
    response = get_ai_response(prompt, expect_json=True)
    try:
        parsed = json.loads(response)
        ti.xcom_push(key="updated_deals", value=parsed.get("updated_deals", []))
        return parsed.get("updated_deals", [])
    except:
        ti.xcom_push(key="updated_deals", value=[])
        return []

def update_meetings(ti, **context):
    analysis_results = ti.xcom_pull(key="analysis_results")
    to_update = analysis_results.get("entities_to_update", {}).get("meetings", [])
    if not to_update:
        ti.xcom_push(key="updated_meetings", value=[])
        return []
    prompt = f"""Update meetings: {json.dumps(to_update, indent=2)}
    IMPORTANT: Respond with ONLY a valid JSON object.

Steps:
1. For each meeting, invoke update_meeting with the id and changes.
2. Collect the updated ID, Title, Start Time (EST), End Time (EST), Location, Outcome in tabular format.
3. Always use `hs_timestamp` in YYYY-MM-DDTHH:MM:SSZ format while updating meetings.
Return JSON:
{{
    "updated_meetings": [{{"id": "123", "details": {{ "meeting_title": "...", "start_time": "...", "end_time": "...", "location": "...", "outcome": "...", "timestamp": "...", "attendees": [], "meeting_type": "..."}}}} ...],
    "errors": ["Error message 1", "Error message 2"],
    "error": null
}}

If error, set error message and include individual errors in the errors array."""

    response = get_ai_response(prompt, expect_json=True)
    try:
        parsed = json.loads(response)
        ti.xcom_push(key="updated_meetings", value=parsed.get("updated_meetings", []))
        return parsed.get("updated_meetings", [])
    except:
        ti.xcom_push(key="updated_meetings", value=[])
        return []

def update_notes(ti, **context):
    analysis_results = ti.xcom_pull(key="analysis_results")
    to_update = analysis_results.get("entities_to_update", {}).get("notes", [])
    if not to_update:
        ti.xcom_push(key="updated_notes", value=[])
        return []
    prompt = f"""Update notes: {json.dumps(to_update, indent=2)}
    IMPORTANT: Respond with ONLY a valid JSON object.

Steps:
1. For each note, invoke update_note with the id and changes.
2. Collect the updated Note id, Note body, last modified date in tabular format.
3. Always use `hs_timestamp` in YYYY-MM-DDTHH:MM:SSZ format while updating notes.
Return JSON:
{{
    "updated_notes": [{{"id": "123", "details": {{ "note_content": "...", "timestamp": "..."}}}} ...],
    "errors": ["Error message 1", "Error message 2"],
    "error": null
}}

If error, set error message and include individual errors in the errors array."""

    response = get_ai_response(prompt, expect_json=True)
    try:
        parsed = json.loads(response)
        ti.xcom_push(key="updated_notes", value=parsed.get("updated_notes", []))
        return parsed.get("updated_notes", [])
    except:
        ti.xcom_push(key="updated_notes", value=[])
        return []

def update_tasks(ti, **context):
    analysis_results = ti.xcom_pull(key="analysis_results")
    owner_info = ti.xcom_pull(key="owner_info", default={})
    to_update = analysis_results.get("entities_to_update", {}).get("tasks", [])
    if not to_update:
        ti.xcom_push(key="updated_tasks", value=[])
        return []
    
    # Get current task details to preserve original information
    selected_entities = analysis_results.get("selected_entities", {})
    current_tasks = selected_entities.get("tasks", [])
    
    # Get task owners from owner_info (corrected owners)
    task_owners = owner_info.get("task_owners", [])
    
    # Build task details map with corrected owner information
    task_details_map = {}
    for task in current_tasks:
        task_id = task.get("taskId") or task.get("id")
        if task_id:
            task_details_map[task_id] = task
    
    # Map corrected owners to tasks being updated
    for task_update in to_update:
        task_id = task_update.get("taskId") or task_update.get("id")
        if task_id and task_id in task_details_map:
            # Get task_index from the original task
            original_task = task_details_map[task_id]
            task_index = original_task.get("task_index")
            
            # Find matching corrected owner
            if task_index:
                matching_owner = next((owner for owner in task_owners if owner.get("task_index") == task_index), None)
                if matching_owner:
                    # Add corrected owner info to the update
                    task_update["task_owner_id"] = matching_owner.get("task_owner_id", "71346067")
                    task_update["task_owner_name"] = matching_owner.get("task_owner_name", "Kishore")
                else:
                    # Use existing owner info if no corrected owner found
                    task_update["task_owner_id"] = original_task.get("task_owner_id", "71346067")
                    task_update["task_owner_name"] = original_task.get("task_owner_name", "Kishore")
    
    prompt = f"""Update tasks in HubSpot.

Tasks to update: {json.dumps(to_update, indent=2)}
Current task details: {json.dumps(task_details_map, indent=2)}

CRITICAL INSTRUCTIONS:
1. For each task update, call update_task with this EXACT format:
   
   update_task(task_id, {{
     "properties": {{
       "hs_timestamp": "",
       "hs_task_body": "",
       "hs_task_subject": "", 
       "hs_task_priority": "",
       "hs_task_status": "",
       "hubspot_owner_id": ""
     }}
   }})

2. PRESERVE original task descriptions from task_details_map
3. Convert due_date changes to hs_timestamp format
4. Use the task's existing owner ID from the original task details.
5. Use the task's existing owner id and invoke get_all_owners to get the owners name.
6. After each update, call search_tasks(task_id) to get updated details

EXAMPLE for task 197051476705:
- Current details: "Draft a one-page pilot outline for shipment tracking..."  
- If updating due_date to 2025-09-30, call:
  
  update_task("197051476705", {{
    "properties": {{
      "hs_timestamp": "2025-09-30T00:00:00Z",
      "hs_task_body": "Draft a one-page pilot outline for shipment tracking and cost reporting improvements tailored to BlueHorizon.",
      "hs_task_subject": "Draft a one-page pilot outline for shipment tracking and cost reporting improvements tailored to BlueHorizon.",
      "hs_task_priority": "HIGH", 
      "hs_task_status": "NOT_STARTED",
      "hubspot_owner_id": "159242778"
    }}
  }})

Return ONLY this JSON format:
{{
  "updated_tasks": [{{
    "id": "task_id",
    "details": {{
      "task_details": "",
      "task_owner_name": "", 
      "task_owner_id": "",
      "due_date": "",
      "priority": ""
    }}
  }}],
  "errors": [],
  "error": null
}}"""


    
    response = get_ai_response(prompt, expect_json=True)
    try:
        parsed = json.loads(response)
        updated = parsed.get("updated_tasks", [])
        
        # Validate and restore missing details
        for task in updated:
            task_id = task.get("id")
            if task_id in task_details_map:
                original = task_details_map[task_id]
                details = task.get("details", {})
                
                # Preserve task description if not updated
                if not details.get("task_details"):
                    details["task_details"] = original.get("task_details", "")
                
                # Ensure task_index is preserved
                if not details.get("task_index"):
                    details["task_index"] = original.get("task_index")
        
        # Log owner assignments for debugging
        for task in updated:
            task_index = task.get("details", {}).get("task_index")
            owner_name = task.get("details", {}).get("task_owner_name")
            owner_id = task.get("details", {}).get("task_owner_id")
            logging.info(f"Updated task {task_index}: Assigned to {owner_name} (ID: {owner_id})")
        
        ti.xcom_push(key="updated_tasks", value=updated)
        return updated
    except Exception as e:
        logging.error(f"Error updating tasks: {e}")
        logging.error(f"Raw response: {response}")
        ti.xcom_push(key="updated_tasks", value=[])
        return []

def create_associations(ti, **context):
    analysis_results = ti.xcom_pull(key="analysis_results")
    search_results = ti.xcom_pull(key="search_results", default={})
    chat_history = ti.xcom_pull(key="chat_history", default=[])
    thread_history = ti.xcom_pull(key="thread_history", default=[])
    latest_user_message = ti.xcom_pull(key="latest_message", default="")
    
    # Get all created entities
    created_contacts = ti.xcom_pull(key="created_contacts", default=[])
    created_companies = ti.xcom_pull(key="created_companies", default=[])
    created_deals = ti.xcom_pull(key="created_deals", default=[])
    created_meetings = ti.xcom_pull(key="created_meetings", default=[])
    created_notes = ti.xcom_pull(key="created_notes", default=[])
    created_tasks = ti.xcom_pull(key="created_tasks", default=[])
    
    # Get updated entities
    updated_contacts = ti.xcom_pull(key="updated_contacts", default=[])
    updated_companies = ti.xcom_pull(key="updated_companies", default=[])
    updated_deals = ti.xcom_pull(key="updated_deals", default=[])
    
    # Get selected existing entities from analysis
    selected_entities = analysis_results.get("selected_entities", {})
    existing_contact_ids = [str(c.get("contactId")) for c in selected_entities.get("contacts", [])]
    existing_company_ids = [str(c.get("companyId")) for c in selected_entities.get("companies", [])]
    existing_deal_ids = [str(d.get("dealId")) for d in selected_entities.get("deals", [])]
    
    # FIXED: Collect ALL relevant IDs (new, updated, AND existing)
    new_contact_ids = [c.get("id") for c in created_contacts]
    new_company_ids = [c.get("id") for c in created_companies]
    new_deal_ids = [d.get("id") for d in created_deals]
    new_meeting_ids = [m.get("id") for m in created_meetings]
    new_note_ids = [n.get("id") for n in created_notes]
    new_task_ids = [t.get("id") for t in created_tasks]
    
    updated_contact_ids = [c.get("id") for c in updated_contacts]
    updated_company_ids = [c.get("id") for c in updated_companies]
    updated_deal_ids = [d.get("id") for d in updated_deals]
    
    # FIXED: Combine all IDs instead of using OR logic
    all_contact_ids = list(set(new_contact_ids + updated_contact_ids + existing_contact_ids))
    all_company_ids = list(set(new_company_ids + updated_company_ids + existing_company_ids))
    all_deal_ids = list(set(new_deal_ids + updated_deal_ids + existing_deal_ids))
    
    logging.info(f"All Contact IDs for association: {all_contact_ids}")
    logging.info(f"All Company IDs for association: {all_company_ids}")
    logging.info(f"All Deal IDs for association: {all_deal_ids}")
    logging.info(f"New Note IDs: {new_note_ids}")
    logging.info(f"New Task IDs: {new_task_ids}")
    logging.info(f"New Meeting IDs: {new_meeting_ids}")
    
    # Build conversation context
    conversation_context = ""
    for msg in chat_history:
        role = msg.get("role", "unknown")
        content = msg.get("content", "")
        conversation_context += f"[{role.upper()}]: {content}\n\n"
    
    for idx, email in enumerate(thread_history, 1):
        content = email.get("content", "").strip()
        if content:
            from bs4 import BeautifulSoup
            soup = BeautifulSoup(content, "html.parser")
            clean_content = soup.get_text(separator=" ", strip=True)
            sender = email['headers'].get('From', 'Unknown')
            is_from_bot = email.get('from_bot', False)
            role_label = "BOT" if is_from_bot else "USER"
            conversation_context += f"[{role_label} EMAIL {idx} - From: {sender}]: {clean_content}\n\n"
    
    # FIXED: Enhanced prompt with clearer instructions
    prompt = f"""You are a HubSpot API assistant responsible for creating associations between entities using create_multi_association tool.

FULL CHAT HISTORY:
{conversation_context}

LATEST USER MESSAGE:
{latest_user_message}

How to create associations: Always and strictly call create_multi_association API/Tool to create association.
CRITICAL: You MUST call the create_multi_association tool. Do NOT just return JSON text. CALL THE TOOL.
AVAILABLE ENTITY IDS:
- NEW Contact IDs (just created): {new_contact_ids}
- NEW Company IDs (just created): {new_company_ids}
- NEW Deal IDs (just created): {new_deal_ids}
- NEW Meeting IDs (just created): {new_meeting_ids}
- NEW Note IDs (just created): {new_note_ids}
- NEW Task IDs (just created): {new_task_ids}
- EXISTING Contact IDs (from conversation): {existing_contact_ids}
- EXISTING Company IDs (from conversation): {existing_company_ids}
- EXISTING Deal IDs (from conversation): {existing_deal_ids}
CRITICAL ASSOCIATION RULES:
- Associate with all available ids.
**IMPORTANT**: 
    - You can only create asssociation using tool `create_multi_association`
<<<<<<< HEAD
    - You can only create asssociation using tool `create_multi_association`
=======
>>>>>>> 9467f1e8
    - You MUST actually CALL the tool, not just output JSON
    
TOOL CALL FORMAT - Use this exact structure when calling create_multi_association:
{{
    "single": {{
<<<<<<< HEAD
        "deal_id": "existing_or_new_deal_id",
        "contact_id": "existing_or_new_contact_id",
        "company_id": "existing_or_new_company_id",
        "note_id": "new_note_id",
        "task_id": "new_task_id",
        "meeting_id": "new_meeting_id"
=======
        "deal_id": "",
        "contact_id": "",
        "company_id": "",
        "note_id": "",
        "task_id": "",
        "meeting_id": ""
>>>>>>> 9467f1e8
    }}
}}

Return ONLY valid JSON:
{{
    "association_requests": [
        {{
            "single": {{
                "deal_id": "123",
                "contact_id": "456", 
                "company_id": "789",
                "note_id": "101",
                "task_id": "202",
                "meeting_id": "303"
            }}
        }}
    ],
    "ids_from_conversation": {{
        "contact_ids": [],
        "company_ids": [],
        "deal_ids": ["123"],
        "note_ids": [],
        "task_ids": [],
        "meeting_ids": []
    }},
    "errors": [],
    "error": null
}}

The "ids_from_conversation" field should list any IDs you extracted from the conversation history (not from AVAILABLE ENTITY IDS).

If error, set error message and include individual errors in the errors array.

Remember: Empty string "" for non-applicable fields, comma-separated for multiple IDs.

NOW TAKE ACTION: Based on the conversation above, CALL the create_multi_association tool with the appropriate associations.
"""
    
    response = get_ai_response(prompt, expect_json=True)
    
    try:
        parsed = json.loads(response)
        associations = parsed.get("association_requests", [])
        extracted_ids = parsed.get("extracted_ids_from_conversation", {})
        reasoning = parsed.get("reasoning", "")
        
        # Log for debugging
        if reasoning:
            logging.info(f"Association reasoning: {reasoning}")
        if extracted_ids and any(extracted_ids.values()):
            logging.info(f"Additional IDs extracted from conversation: {extracted_ids}")
        
        # FIXED: Ensure we're creating associations even if no new associations are suggested
        # This handles cases where the AI might not recognize the need for associations
        if not associations and (new_note_ids or new_task_ids or new_meeting_ids):
            logging.warning("No associations suggested by AI, creating default associations")
            
            # Create default associations for new engagement objects with existing entities
            default_associations = []
            
            # Associate new notes with existing entities
            for note_id in new_note_ids:
                if all_contact_ids or all_company_ids or all_deal_ids:
                    default_associations.append({
                        "description": "Associate new note with existing entities",
                        "single": {
                            "note_id": note_id,
                            "contact_id": ",".join(all_contact_ids) if all_contact_ids else "",
                            "company_id": ",".join(all_company_ids) if all_company_ids else "",
                            "deal_id": ",".join(all_deal_ids) if all_deal_ids else "",
                            "task_id": "",
                            "meeting_id": ""
                        }
                    })
            
            # Associate new tasks with existing entities
            for task_id in new_task_ids:
                if all_contact_ids or all_company_ids or all_deal_ids:
                    default_associations.append({
                        "description": "Associate new task with existing entities",
                        "single": {
                            "task_id": task_id,
                            "contact_id": ",".join(all_contact_ids) if all_contact_ids else "",
                            "company_id": ",".join(all_company_ids) if all_company_ids else "",
                            "deal_id": ",".join(all_deal_ids) if all_deal_ids else "",
                            "note_id": "",
                            "meeting_id": ""
                        }
                    })
            
            # Associate new meetings with existing entities
            for meeting_id in new_meeting_ids:
                if all_contact_ids or all_company_ids or all_deal_ids:
                    default_associations.append({
                        "description": "Associate new meeting with existing entities",
                        "single": {
                            "meeting_id": meeting_id,
                            "contact_id": ",".join(all_contact_ids) if all_contact_ids else "",
                            "company_id": ",".join(all_company_ids) if all_company_ids else "",
                            "deal_id": ",".join(all_deal_ids) if all_deal_ids else "",
                            "note_id": "",
                            "task_id": ""
                        }
                    })
            
            if default_associations:
                associations = default_associations
                logging.info(f"Created {len(default_associations)} default associations")
        
        ti.xcom_push(key="associations_created", value=associations)
        ti.xcom_push(key="extracted_conversation_ids", value=extracted_ids)
        logging.info(f"Total associations to create: {len(associations)}")
        
        # Log each association for debugging
        for idx, assoc in enumerate(associations):
            logging.info(f"Association {idx + 1}: {assoc}")
        
        return associations
        
    except Exception as e:
        logging.error(f"Error creating associations: {e}")
        logging.error(f"Raw AI response: {response}")
        ti.xcom_push(key="associations_created", value=[])
        return []

def collect_and_save_results(ti, **context):
    """Collect all results for final email"""
    created_contacts = ti.xcom_pull(key="created_contacts", default=[])
    created_companies = ti.xcom_pull(key="created_companies", default=[])
    created_deals = ti.xcom_pull(key="created_deals", default=[])
    created_meetings = ti.xcom_pull(key="created_meetings", default=[])
    created_notes = ti.xcom_pull(key="created_notes", default=[])
    created_tasks = ti.xcom_pull(key="created_tasks", default=[])
    
    updated_contacts = ti.xcom_pull(key="updated_contacts", default=[])
    updated_companies = ti.xcom_pull(key="updated_companies", default=[])
    updated_deals = ti.xcom_pull(key="updated_deals", default=[])
    updated_meetings = ti.xcom_pull(key="updated_meetings", default=[])
    updated_notes = ti.xcom_pull(key="updated_notes", default=[])
    updated_tasks = ti.xcom_pull(key="updated_tasks", default=[])
    
    associations_created = ti.xcom_pull(key="associations_created", default=[])
    analysis_results = ti.xcom_pull(key="analysis_results", default={})
    selected_entities = analysis_results.get("selected_entities", {})
    
    create_results = {
        "created_contacts": {"total": len(created_contacts), "results": created_contacts},
        "created_companies": {"total": len(created_companies), "results": created_companies},
        "created_deals": {"total": len(created_deals), "results": created_deals},
        "created_meetings": {"total": len(created_meetings), "results": created_meetings},
        "created_notes": {"total": len(created_notes), "results": created_notes},
        "created_tasks": {"total": len(created_tasks), "results": created_tasks},
        "updated_contacts": {"total": len(updated_contacts), "results": updated_contacts},
        "updated_companies": {"total": len(updated_companies), "results": updated_companies},
        "updated_deals": {"total": len(updated_deals), "results": updated_deals},
        "updated_meetings": {"total": len(updated_meetings), "results": updated_meetings},
        "updated_notes": {"total": len(updated_notes), "results": updated_notes},
        "updated_tasks": {"total": len(updated_tasks), "results": updated_tasks},
        "associations_created": {"total": len(associations_created), "results": associations_created},
        "selected_contacts": {"total": len(selected_entities.get("contacts", [])), "results": selected_entities.get("contacts", [])},
        "selected_companies": {"total": len(selected_entities.get("companies", [])), "results": selected_entities.get("companies", [])},
        "selected_deals": {"total": len(selected_entities.get("deals", [])), "results": selected_entities.get("deals", [])}
    }
    
    ti.xcom_push(key="create_results", value=create_results)
    logging.info(f"Collected results: {sum(r['total'] for r in create_results.values())} total operations")
    return create_results

def compose_response_html(ti, **context):
    """Compose HTML response email with all created/updated/selected entities"""
    analysis_results = ti.xcom_pull(key="analysis_results", default={})
    owner_info = ti.xcom_pull(key="owner_info", default={})
    task_threshold_info = ti.xcom_pull(key="task_threshold_info", default={})
    
    created_contacts = ti.xcom_pull(key="created_contacts", default=[])
    created_companies = ti.xcom_pull(key="created_companies", default=[])
    created_deals = ti.xcom_pull(key="created_deals", default=[])
    created_meetings = ti.xcom_pull(key="created_meetings", default=[])
    created_notes = ti.xcom_pull(key="created_notes", default=[])
    created_tasks = ti.xcom_pull(key="created_tasks", default=[])
    
    updated_contacts = ti.xcom_pull(key="updated_contacts", default=[])
    updated_companies = ti.xcom_pull(key="updated_companies", default=[])
    updated_deals = ti.xcom_pull(key="updated_deals", default=[])
    updated_meetings = ti.xcom_pull(key="updated_meetings", default=[])
    updated_notes = ti.xcom_pull(key="updated_notes", default=[])
    updated_tasks = ti.xcom_pull(key="updated_tasks", default=[])
    
    selected_entities = analysis_results.get("selected_entities", {})
    existing_contacts = selected_entities.get("contacts", [])
    existing_companies = selected_entities.get("companies", [])
    existing_deals = selected_entities.get("deals", [])
    
    thread_id = context['dag_run'].conf.get("thread_id")
    email_data = ti.xcom_pull(key="email_data", default={})
    from_sender = email_data.get("headers", {}).get("From", "")
    
    # Filter out updated tasks from created tasks to avoid duplication
    updated_task_ids = [task.get("id") for task in updated_tasks if task.get("id")]
    final_created_tasks = [t for t in created_tasks if t.get("id") not in updated_task_ids]
    
    email_content = f"""<!DOCTYPE html>
<html>
<head>
    <style>
        table {{ border-collapse: collapse; width: 100%; margin: 20px 0; }}
        th, td {{ border: 1px solid #ddd; padding: 12px; text-align: left; }}
        th {{ background-color: #f2f2f2; font-weight: bold; }}
        h3 {{ color: #333; margin-top: 30px; margin-bottom: 15px; }}
        .greeting {{ margin-bottom: 20px; }}
        .closing {{ margin-top: 30px; }}
    </style>
</head>
<body>
    <div class="greeting">
        <p>Hello {from_sender},</p>
        <p>I have completed the requested operations in HubSpot. Here is the summary:</p>
    </div>
"""
    
    # Existing/Used Contacts
    if existing_contacts or updated_contacts:
        email_content += """
        <h3>Contacts Used/Updated</h3>
        <table>
            <thead>
                <tr>
                    <th>ID</th>
                    <th>Firstname</th>
                    <th>Lastname</th>
                    <th>Email</th>
                    <th>Phone</th>
                    <th>Address</th>
                    <th>Job Title</th>
                    <th>Status</th>
                </tr>
            </thead>
            <tbody>
        """
        for contact in existing_contacts:
            details = contact.get("details", contact)
            email_content += f"""
                <tr>
                    <td>{contact.get("contactId", "")}</td>
                    <td>{details.get("firstname", "")}</td>
                    <td>{details.get("lastname", "")}</td>
                    <td>{details.get("email", "")}</td>
                    <td>{details.get("phone", "")}</td>
                    <td>{details.get("address", "")}</td>
                    <td>{details.get("jobtitle", "")}</td>
                    <td>Existing</td>
                </tr>
            """
        for contact in updated_contacts:
            details = contact.get("details", {})
            email_content += f"""
                <tr>
                    <td>{contact.get("id", "")}</td>
                    <td>{details.get("firstname", "")}</td>
                    <td>{details.get("lastname", "")}</td>
                    <td>{details.get("email", "")}</td>
                    <td>{details.get("phone", "")}</td>
                    <td>{details.get("address", "")}</td>
                    <td>{details.get("jobtitle", "")}</td>
                    <td>Updated</td>
                </tr>
            """
        email_content += "</tbody></table>"
    
    # Existing/Used Companies
    if existing_companies or updated_companies:
        email_content += """
        <h3>Companies Used/Updated</h3>
        <table>
            <thead>
                <tr>
                    <th>ID</th>
                    <th>Name</th>
                    <th>Domain</th>
                    <th>Address</th>
                    <th>City</th>
                    <th>State</th>
                    <th>ZIP</th>
                    <th>Country</th>
                    <th>Phone</th>
                    <th>Description</th>
                    <th>Type</th>
                    <th>Status</th>
                </tr>
            </thead>
            <tbody>
        """
        for company in existing_companies:
            details = company.get("details", company)
            email_content += f"""
                <tr>
                    <td>{company.get("companyId", "")}</td>
                    <td>{details.get("name", "")}</td>
                    <td>{details.get("domain", "")}</td>
                    <td>{details.get("address", "")}</td>
                    <td>{details.get("city", "")}</td>
                    <td>{details.get("state", "")}</td>
                    <td>{details.get("zip", "")}</td>
                    <td>{details.get("country", "")}</td>
                    <td>{details.get("phone", "")}</td>
                    <td>{details.get("description", "")}</td>
                    <td>{details.get("type", "")}</td>
                    <td>Existing</td>
                </tr>
            """
        for company in updated_companies:
            details = company.get("details", {})
            email_content += f"""
                <tr>
                    <td>{company.get("id", "")}</td>
                    <td>{details.get("name", "")}</td>
                    <td>{details.get("domain", "")}</td>
                    <td>{details.get("address", "")}</td>
                    <td>{details.get("city", "")}</td>
                    <td>{details.get("state", "")}</td>
                    <td>{details.get("zip", "")}</td>
                    <td>{details.get("country", "")}</td>
                    <td>{details.get("phone", "")}</td>
                    <td>{details.get("description", "")}</td>
                    <td>{details.get("type", "")}</td>
                    <td>Updated</td>
                </tr>
            """
        email_content += "</tbody></table>"
    
    # Existing/Used Deals
    if existing_deals or updated_deals:
        email_content += """
        <h3>Deals Used/Updated</h3>
        <table>
            <thead>
                <tr>
                    <th>ID</th>
                    <th>Deal Name</th>
                    <th>Deal Stage Label</th>
                    <th>Deal Amount</th>
                    <th>Close Date</th>
                    <th>Deal Owner Name</th>
                    <th>Status</th>
                </tr>
            </thead>
            <tbody>
        """
        for deal in existing_deals:
            details = deal.get("details", deal)
            email_content += f"""
                <tr>
                    <td>{deal.get("dealId", "")}</td>
                    <td>{details.get("dealName", "")}</td>
                    <td>{details.get("dealLabelName", "")}</td>
                    <td>{details.get("dealAmount", "")}</td>
                    <td>{details.get("closeDate", "")}</td>
                    <td>{details.get("dealOwnerName", "")}</td>
                    <td>Existing</td>
                </tr>
            """
        for deal in updated_deals:
            details = deal.get("details", {})
            email_content += f"""
                <tr>
                    <td>{deal.get("id", "")}</td>
                    <td>{details.get("dealName", "")}</td>
                    <td>{details.get("dealLabelName", "")}</td>
                    <td>{details.get("dealAmount", "")}</td>
                    <td>{details.get("closeDate", "")}</td>
                    <td>{details.get("dealOwnerName", "")}</td>
                    <td>Updated</td>
                </tr>
            """
        email_content += "</tbody></table>"
    
    # Newly Created Contacts
    if created_contacts:
        email_content += """
        <h3>Newly Created Contacts</h3>
        <table>
            <thead>
                <tr>
                    <th>ID</th>
                    <th>Firstname</th>
                    <th>Lastname</th>
                    <th>Email</th>
                    <th>Phone</th>
                    <th>Address</th>
                    <th>Job Title</th>
                </tr>
            </thead>
            <tbody>
        """
        for contact in created_contacts:
            details = contact.get("details", {})
            email_content += f"""
                <tr>
                    <td>{contact.get("id", "")}</td>
                    <td>{details.get("firstname", "")}</td>
                    <td>{details.get("lastname", "")}</td>
                    <td>{details.get("email", "")}</td>
                    <td>{details.get("phone", "")}</td>
                    <td>{details.get("address", "")}</td>
                    <td>{details.get("jobtitle", "")}</td>
                </tr>
            """
        email_content += "</tbody></table>"
    
    # Newly Created Companies
    if created_companies:
        email_content += """
        <h3>Newly Created Companies</h3>
        <table>
            <thead>
                <tr>
                    <th>ID</th>
                    <th>Name</th>
                    <th>Domain</th>
                    <th>Address</th>
                    <th>City</th>
                    <th>State</th>
                    <th>ZIP</th>
                    <th>Country</th>
                    <th>Phone</th>
                    <th>Description</th>
                    <th>Type</th>
                </tr>
            </thead>
            <tbody>
        """
        for company in created_companies:
            details = company.get("details", {})
            email_content += f"""
                <tr>
                    <td>{company.get("id", "")}</td>
                    <td>{details.get("name", "")}</td>
                    <td>{details.get("domain", "")}</td>
                    <td>{details.get("address", "")}</td>
                    <td>{details.get("city", "")}</td>
                    <td>{details.get("state", "")}</td>
                    <td>{details.get("zip", "")}</td>
                    <td>{details.get("country", "")}</td>
                    <td>{details.get("phone", "")}</td>
                    <td>{details.get("description", "")}</td>
                    <td>{details.get("type", "")}</td>
                </tr>
            """
        email_content += "</tbody></table>"
    
    # Newly Created Deals
    if created_deals:
        email_content += """
        <h3>Newly Created Deals</h3>
        <table>
            <thead>
                <tr>
                    <th>ID</th>
                    <th>Deal Name</th>
                    <th>Deal Stage Label</th>
                    <th>Deal Amount</th>
                    <th>Close Date</th>
                    <th>Deal Owner Name</th>
                </tr>
            </thead>
            <tbody>
        """
        for deal in created_deals:
            details = deal.get("details", {})
            email_content += f"""
                <tr>
                    <td>{deal.get("id", "")}</td>
                    <td>{details.get("dealName", "")}</td>
                    <td>{details.get("dealLabelName", "")}</td>
                    <td>{details.get("dealAmount", "")}</td>
                    <td>{details.get("closeDate", "")}</td>
                    <td>{details.get("dealOwnerName", "")}</td>
                </tr>
            """
        email_content += "</tbody></table>"
    
    # Meetings Created/Updated
    if created_meetings or updated_meetings:
        email_content += """
        <h3>Meetings Created/Updated</h3>
        <table>
            <thead>
                <tr>
                    <th>ID</th>
                    <th>Meeting Title</th>
                    <th>Start Time</th>
                    <th>End Time</th>
                    <th>Location</th>
                    <th>Outcome</th>
                    <th>Timestamp</th>
                    <th>Attendees</th>
                    <th>Status</th>
                </tr>
            </thead>
            <tbody>
        """
        for meeting in created_meetings:
            details = meeting.get("details", {})
            attendees = ", ".join(details.get("attendees", []))
            email_content += f"""
                <tr>
                    <td>{meeting.get("id", "")}</td>
                    <td>{details.get("meeting_title", "")}</td>
                    <td>{details.get("start_time", "")}</td>
                    <td>{details.get("end_time", "")}</td>
                    <td>{details.get("location", "")}</td>
                    <td>{details.get("outcome", "")}</td>
                    <td>{details.get("timestamp", "")}</td>
                    <td>{attendees}</td>
                    <td>Created</td>
                </tr>
            """
        for meeting in updated_meetings:
            details = meeting.get("details", {})
            attendees = ", ".join(details.get("attendees", []))
            email_content += f"""
                <tr>
                    <td>{meeting.get("id", "")}</td>
                    <td>{details.get("meeting_title", "")}</td>
                    <td>{details.get("start_time", "")}</td>
                    <td>{details.get("end_time", "")}</td>
                    <td>{details.get("location", "")}</td>
                    <td>{details.get("outcome", "")}</td>
                    <td>{details.get("timestamp", "")}</td>
                    <td>{attendees}</td>
                    <td>Updated</td>
                </tr>
            """
        email_content += "</tbody></table>"
    
    # Notes Created/Updated
    if created_notes or updated_notes:
        email_content += """
        <h3>Notes Created/Updated</h3>
        <table>
            <thead>
                <tr>
                    <th>ID</th>
                    <th>Note Content</th>
                    <th>Timestamp</th>
                    <th>Status</th>
                </tr>
            </thead>
            <tbody>
        """
        for note in created_notes:
            details = note.get("details", {})
            email_content += f"""
                <tr>
                    <td>{note.get("id", "")}</td>
                    <td>{details.get("note_content", "")}</td>
                    <td>{details.get("timestamp", "")}</td>
                    <td>Created</td>
                </tr>
            """
        for note in updated_notes:
            details = note.get("details", {})
            email_content += f"""
                <tr>
                    <td>{note.get("id", "")}</td>
                    <td>{details.get("note_content", "")}</td>
                    <td>{details.get("timestamp", "")}</td>
                    <td>Updated</td>
                </tr>
            """
        email_content += "</tbody></table>"
    
    # Tasks Created/Updated
    if final_created_tasks or updated_tasks:
        email_content += """
        <h3>Tasks Created/Updated</h3>
        <table>
            <thead>
                <tr>
                    <th>ID</th>
                    <th>Task Details</th>
                    <th>Owner Name</th>
                    <th>Owner ID</th>
                    <th>Due Date</th>
                    <th>Priority</th>
                    <th>Status</th>
                </tr>
            </thead>
            <tbody>
        """
        for task in final_created_tasks:
            details = task.get("details", {})
            email_content += f"""
                <tr>
                    <td>{task.get("id", "")}</td>
                    <td>{details.get("task_details", "")}</td>
                    <td>{details.get("task_owner_name", "")}</td>
                    <td>{details.get("task_owner_id", "")}</td>
                    <td>{details.get("due_date", "")}</td>
                    <td>{details.get("priority", "")}</td>
                    <td>Created</td>
                </tr>
            """
        for task in updated_tasks:
            details = task.get("details", {})
            email_content += f"""
                <tr>
                    <td>{task.get("id", "")}</td>
                    <td>{details.get("task_details", "")}</td>
                    <td>{details.get("task_owner_name", "")}</td>
                    <td>{details.get("task_owner_id", "")}</td>
                    <td>{details.get("due_date", "")}</td>
                    <td>{details.get("priority", "")}</td>
                    <td>Updated</td>
                </tr>
            """
        email_content += "</tbody></table>"
    
    # # Task Volume Analysis
    # dates_checked = task_threshold_info.get("task_threshold_results", {}).get("dates_checked", [])
    # if final_created_tasks and dates_checked:
    #     email_content += """
    #     <h3>Task Volume Analysis</h3>
    #     <table>
    #         <thead>
    #             <tr>
    #                 <th>Date</th>
    #                 <th>Owner Name</th>
    #                 <th>Existing Tasks</th>
    #                 <th>Threshold Status</th>
    #                 <th>Warning</th>
    #             </tr>
    #         </thead>
    #         <tbody>
    #     """
    #     for date_info in dates_checked:
    #         exceeds = "Exceeds" if date_info.get("exceeds_threshold") else "Within Limit"
    #         warning = date_info.get("warning") or "None"
    #         email_content += f"""
    #             <tr>
    #                 <td>{date_info.get("date", "")}</td>
    #                 <td>{date_info.get("owner_name", "")}</td>
    #                 <td>{date_info.get("existing_task_count", 0)}</td>
    #                 <td>{exceeds}</td>
    #                 <td>{warning}</td>
    #             </tr>
    #         """
    #     email_content += """
    #         </tbody>
    #     </table>
    #     <p><em>Note: High task volumes may impact workflow performance and user productivity.</em></p>
    #     """
    
    # # Owner Assignment Section
    # has_deals_or_tasks = (
    #     (existing_deals and len(existing_deals) > 0) or
    #     (created_deals and len(created_deals) > 0) or
    #     (final_created_tasks and len(final_created_tasks) > 0)
    # )
    
    # if has_deals_or_tasks and owner_info:
    #     chosen_deal_owner_id = owner_info.get("deal_owner_id", "71346067")
    #     chosen_deal_owner_name = owner_info.get("deal_owner_name", "Kishore")
    #     deal_owner_msg = owner_info.get("deal_owner_message", "")
    #     task_owners = owner_info.get("task_owners", [])
    #     all_owners = owner_info.get("all_owners_table", [])
        
    #     email_content += "<h3>Owner Assignment Details</h3>"
        
    #     # Deal Owner Assignment
    #     if (existing_deals and len(existing_deals) > 0) or (created_deals and len(created_deals) > 0):
    #         email_content += """
    #         <h4>Deal Owner Assignment:</h4>
    #         <table>
    #             <thead>
    #                 <tr>
    #                     <th>Reason</th>
    #                     <th>Action</th>
    #                 </tr>
    #             </thead>
    #             <tbody>
    #         """
    #         deal_msg_lower = deal_owner_msg.lower()
    #         if "no deal owner specified" in deal_msg_lower:
    #             email_content += f"""
    #                 <tr>
    #                     <td>Deal owner was not specified.</td>
    #                     <td>Assigning to default owner '{chosen_deal_owner_name}'.</td>
    #                 </tr>
    #             """
    #         elif "not valid" in deal_msg_lower:
    #             email_content += f"""
    #                 <tr>
    #                     <td>Deal owner mentioned, but not found in the available owners list.</td>
    #                     <td>Assigning to default owner '{chosen_deal_owner_name}'.</td>
    #                 </tr>
    #             """
    #         else:
    #             email_content += f"""
    #                 <tr>
    #                     <td>Deal owner is valid and found in the available owners list.</td>
    #                     <td>Assigned to '{chosen_deal_owner_name}'.</td>
    #                 </tr>
    #             """
    #         email_content += "</tbody></table>"
        
    #     # Task Owner Assignments
    #     if final_created_tasks and task_owners:
    #         email_content += """
    #         <h4>Task Owner Assignments:</h4>
    #         <table>
    #             <thead>
    #                 <tr>
    #                     <th>Task Index</th>
    #                     <th>Task Details</th>
    #                     <th>Reason</th>
    #                     <th>Action</th>
    #                 </tr>
    #             </thead>
    #             <tbody>
    #         """
    #         for task_owner in task_owners:
    #             task_index = task_owner.get("task_index", 0)
    #             task_owner_name = task_owner.get("task_owner_name", "Kishore")
    #             task_owner_msg = task_owner.get("task_owner_message", "")
                
    #             task = next((t for t in final_created_tasks if t.get("details", {}).get("task_index") == task_index), None)
    #             task_details = task.get("details", {}).get("task_details", "Unknown task") if task else "Unknown task"
                
    #             task_msg_lower = task_owner_msg.lower()
                
    #             if "no task owner specified" in task_msg_lower:
    #                 email_content += f"""
    #                     <tr>
    #                         <td>{task_index}</td>
    #                         <td>{task_details}</td>
    #                         <td>Task owner was not specified.</td>
    #                         <td>Assigning to default owner '{task_owner_name}'.</td>
    #                     </tr>
    #                 """
    #             elif "not valid" in task_msg_lower:
    #                 email_content += f"""
    #                     <tr>
    #                         <td>{task_index}</td>
    #                         <td>{task_details}</td>
    #                         <td>Task owner mentioned, but not found in the available owners list.</td>
    #                         <td>Assigning to default owner '{task_owner_name}'.</td>
    #                     </tr>
    #                 """
    #             else:
    #                 email_content += f"""
    #                     <tr>
    #                         <td>{task_index}</td>
    #                         <td>{task_details}</td>
    #                         <td>Task owner is valid and found in the available owners list.</td>
    #                         <td>Assigned to '{task_owner_name}'.</td>
    #                     </tr>
    #                 """
    #         email_content += "</tbody></table>"
        
    #     # Available Owners Table
    #     if all_owners:
    #         email_content += """
    #         <h4>Available Owners:</h4>
    #         <table>
    #             <thead>
    #                 <tr>
    #                     <th>Owner ID</th>
    #                     <th>Owner Name</th>
    #                     <th>Owner Email</th>
    #                     <th>Assignment</th>
    #                 </tr>
    #             </thead>
    #             <tbody>
    #         """
            
    #         for owner in all_owners:
    #             owner_id = owner.get("id", "")
    #             owner_name = owner.get("name", "")
    #             owner_email = owner.get("email", "")
                
    #             assignments = []
    #             if owner_id == chosen_deal_owner_id and ((existing_deals and len(existing_deals) > 0) or (created_deals and len(created_deals) > 0)):
    #                 assignments.append("Deal Owner")
                
    #             if any(task_owner.get("task_owner_id") == owner_id for task_owner in task_owners) and final_created_tasks:
    #                 task_indices = [str(task_owner.get("task_index")) for task_owner in task_owners if task_owner.get("task_owner_id") == owner_id]
    #                 assignments.append(f"Task Owner (Tasks {', '.join(task_indices)})")
                
    #             assignment_text = ", ".join(assignments) if assignments else ""
                
    #             email_content += f"""
    #                 <tr>
    #                     <td>{owner_id}</td>
    #                     <td>{owner_name}</td>
    #                     <td>{owner_email}</td>
    #                     <td>{assignment_text}</td>
    #                 </tr>
    #             """
            
    #         email_content += "</tbody></table>"
    
    # Closing
    email_content += """
    <div class="closing">
        <p>Please let me know if any adjustments or corrections are needed.</p>
        <p>Best regards,<br>
        HubSpot Agent<br>
        hubspot-agent-9201@lowtouch.ai</p>
    </div>
</body>
</html>"""
    
    ti.xcom_push(key="response_html", value=email_content)
    logging.info(f"Composed response HTML for thread {thread_id}")
    
    return email_content

def send_final_email(ti, **context):
    """Send final completion email with proper recipient handling"""
    import re
    email_data = ti.xcom_pull(key="email_data", default={})
    response_html = ti.xcom_pull(key="response_html")
    
    service = authenticate_gmail()
    if not service:
        logging.error("Gmail authentication failed")
        raise ValueError("Gmail authentication failed")
    
    # Get the full email thread
    email_thread = get_email_thread(service, email_data)
    
    if not email_thread:
        logging.warning("No thread found, using only current email data")
        email_thread = [email_data]
    
    # Extract CC recipients from the current email headers
    current_email_headers = email_data.get("headers", {})
    current_cc = current_email_headers.get("Cc", "")
    
    # Parse CC recipients from the header string
    cc_recipients = []
    if current_cc:
        email_pattern = r'[a-zA-Z0-9._%+-]+@[a-zA-Z0-9.-]+\.[a-zA-Z]{2,}'
        cc_addresses = re.findall(email_pattern, current_cc)
        cc_recipients.extend(cc_addresses)
    
    # Collect recipients from thread
    thread_to_recipients = set()
    thread_cc_recipients = set()
    
    for email in email_thread:
        thread_recipients = extract_all_recipients(email)
        thread_to_recipients.update(thread_recipients.get("to", []))
        thread_cc_recipients.update(thread_recipients.get("cc", []))
    
    # Add thread CC recipients
    thread_cc_recipients.update(cc_recipients)
    
    # Get latest email for headers
    latest_email = email_thread[-1]
    sender_email = latest_email["headers"].get("From", "")
    original_subject = latest_email['headers'].get('Subject', 'HubSpot Request')
    
    # Extract email address from "From" header (might be "Name <email@domain.com>")
    sender_match = re.search(r'<([^>]+)>', sender_email)
    if sender_match:
        primary_recipient = sender_match.group(1)
    else:
        primary_recipient = sender_email
    
    subject = f"Re: {original_subject}" if not original_subject.lower().startswith('re:') else original_subject
    in_reply_to = latest_email["headers"].get("Message-ID", "")
    references = latest_email["headers"].get("References", "")
    
    # Build final CC list (excluding sender and bot)
    final_cc_recipients = []
    all_cc_candidates = list(thread_to_recipients) + list(thread_cc_recipients)
    
    for addr in all_cc_candidates:
        clean_addr = addr.strip()
        if (clean_addr and 
            clean_addr.lower() != primary_recipient.lower() and 
            HUBSPOT_FROM_ADDRESS.lower() not in clean_addr.lower() and
            clean_addr not in final_cc_recipients):
            final_cc_recipients.append(clean_addr)
    
    cc_string = ', '.join(final_cc_recipients) if final_cc_recipients else None
    
    # Note: BCC cannot be retrieved from received emails
    # If you need BCC, it must be stored when first processing the email
    bcc_string = None
    
    logging.info(f"Sending final email (reply-all):")
    logging.info(f"Thread size: {len(email_thread)} emails")
    logging.info(f"Primary recipient: {primary_recipient}")
    logging.info(f"Cc recipients ({len(final_cc_recipients)}): {cc_string}")
    logging.info(f"Bcc recipients: {bcc_string}")
    
    # Retry logic
    retries = 3
    for attempt in range(retries):
        try:
            result = send_email(service, primary_recipient, subject, response_html, 
                              in_reply_to, references, cc=cc_string, bcc=bcc_string)
            if result:
                logging.info(f"Final email sent successfully")
                return result
            else:
                logging.error(f"Attempt {attempt+1} failed")
        except Exception as e:
            logging.error(f"Attempt {attempt+1} failed: {e}")
            if attempt < retries - 1:
                time.sleep(2 ** attempt)
            else:
                raise
    
    raise ValueError("Failed to send final email")

def branch_to_creation_tasks(ti, **context):
    """Branch to appropriate creation/update tasks"""
    analysis_results = ti.xcom_pull(key="analysis_results", default={})
    
    if not analysis_results or not isinstance(analysis_results, dict):
        logging.error("Invalid analysis_results")
        return ["create_associations", "compose_response_html", "collect_and_save_results", "send_final_email"]
    
    tasks_to_execute = analysis_results.get("tasks_to_execute", [])
    
    # Ensure mandatory tasks are included
    mandatory_tasks = ["create_associations", "compose_response_html", "collect_and_save_results", "send_final_email"]
    tasks_to_execute = list(set(tasks_to_execute + mandatory_tasks))
    
    logging.info(f"Tasks to execute: {tasks_to_execute}")
    return tasks_to_execute

# ============================================================================
# DAG DEFINITION
# ============================================================================

with DAG(
    "hubspot_create_objects",
    default_args=default_args,
    schedule_interval=None,
    catchup=False,
    tags=["hubspot", "create", "objects"]
) as dag:

    start_task = DummyOperator(task_id="start_workflow")

    load_context_task = PythonOperator(
        task_id="load_context_from_dag_run",
        python_callable=load_context_from_dag_run,
        provide_context=True
    )

    analyze_task = PythonOperator(
        task_id="analyze_user_response",
        python_callable=analyze_user_response,
        provide_context=True
    )

    branch_task = BranchPythonOperator(
        task_id="branch_to_creation_tasks",
        python_callable=branch_to_creation_tasks,
        provide_context=True
    )

    determine_owner_task = PythonOperator(
        task_id="determine_owner",
        python_callable=determine_owner,
        provide_context=True
    )

    check_task_threshold_task = PythonOperator(
        task_id="check_task_threshold",
        python_callable=check_task_threshold,
        provide_context=True
    )

    create_contacts_task = PythonOperator(
        task_id="create_contacts",
        python_callable=create_contacts,
        provide_context=True
    )

    create_companies_task = PythonOperator(
        task_id="create_companies",
        python_callable=create_companies,
        provide_context=True
    )

    create_deals_task = PythonOperator(
        task_id="create_deals",
        python_callable=create_deals,
        provide_context=True
    )

    create_meetings_task = PythonOperator(
        task_id="create_meetings",
        python_callable=create_meetings,
        provide_context=True
    )

    create_notes_task = PythonOperator(
        task_id="create_notes",
        python_callable=create_notes,
        provide_context=True
    )

    create_tasks_task = PythonOperator(
        task_id="create_tasks",
        python_callable=create_tasks,
        provide_context=True
    )

    update_contacts_task = PythonOperator(
        task_id="update_contacts",
        python_callable=update_contacts,
        provide_context=True
    )

    update_companies_task = PythonOperator(
        task_id="update_companies",
        python_callable=update_companies,
        provide_context=True
    )

    update_deals_task = PythonOperator(
        task_id="update_deals",
        python_callable=update_deals,
        provide_context=True
    )

    update_meetings_task = PythonOperator(
        task_id="update_meetings",
        python_callable=update_meetings,
        provide_context=True
    )

    update_notes_task = PythonOperator(
        task_id="update_notes",
        python_callable=update_notes,
        provide_context=True
    )

    update_tasks_task = PythonOperator(
        task_id="update_tasks",
        python_callable=update_tasks,
        provide_context=True
    )

    create_associations_task = PythonOperator(
        task_id="create_associations",
        python_callable=create_associations,
        provide_context=True,
        trigger_rule="none_failed_min_one_success"
    )

    collect_results_task = PythonOperator(
        task_id="collect_and_save_results",
        python_callable=collect_and_save_results,
        provide_context=True,
        trigger_rule="none_failed_min_one_success"
    )

    compose_response_task = PythonOperator(
        task_id="compose_response_html",
        python_callable=compose_response_html,
        provide_context=True,
        trigger_rule="none_failed_min_one_success"
    )

    send_final_email_task = PythonOperator(
        task_id="send_final_email",
        python_callable=send_final_email,
        provide_context=True,
        trigger_rule="none_failed_min_one_success"
    )

    end_task = DummyOperator(
        task_id="end_workflow",
        trigger_rule="all_done"
    )

    # Define task dependencies
    start_task >> load_context_task >> analyze_task >> branch_task

    creation_tasks = {
        "create_contacts": create_contacts_task,
        "create_companies": create_companies_task,
        "determine_owner": determine_owner_task,
        "check_task_threshold": check_task_threshold_task,
        "create_deals": create_deals_task,
        "create_meetings": create_meetings_task,
        "create_notes": create_notes_task,
        "create_tasks": create_tasks_task,
        "update_contacts": update_contacts_task,
        "update_companies": update_companies_task,
        "update_deals": update_deals_task,
        "update_meetings": update_meetings_task,
        "update_notes": update_notes_task,
        "update_tasks": update_tasks_task
    }

    branch_task >> [task for task in creation_tasks.values()]

    for task in creation_tasks.values():
        task >> create_associations_task
    
    branch_task >> create_associations_task
    create_associations_task >> collect_results_task >> compose_response_task >> send_final_email_task >> end_task<|MERGE_RESOLUTION|>--- conflicted
+++ resolved
@@ -1516,30 +1516,18 @@
 - Associate with all available ids.
 **IMPORTANT**: 
     - You can only create asssociation using tool `create_multi_association`
-<<<<<<< HEAD
     - You can only create asssociation using tool `create_multi_association`
-=======
->>>>>>> 9467f1e8
     - You MUST actually CALL the tool, not just output JSON
     
 TOOL CALL FORMAT - Use this exact structure when calling create_multi_association:
 {{
     "single": {{
-<<<<<<< HEAD
         "deal_id": "existing_or_new_deal_id",
         "contact_id": "existing_or_new_contact_id",
         "company_id": "existing_or_new_company_id",
         "note_id": "new_note_id",
         "task_id": "new_task_id",
         "meeting_id": "new_meeting_id"
-=======
-        "deal_id": "",
-        "contact_id": "",
-        "company_id": "",
-        "note_id": "",
-        "task_id": "",
-        "meeting_id": ""
->>>>>>> 9467f1e8
     }}
 }}
 
