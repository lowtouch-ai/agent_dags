from datetime import timedelta
from airflow import DAG
from airflow.operators.dummy import DummyOperator
from airflow.operators.trigger_dagrun import TriggerDagRunOperator
from airflow.sensors.filesystem import FileSensor
from airflow.utils.dates import days_ago
from airflow.decorators import task
import os
import logging
import re

logger = logging.getLogger("airflow.task")

default_args = {
    'owner': 'lowtouch.ai_developers',
    'depends_on_past': False,
    'retries': 1,
    "retry_delay": timedelta(seconds=15),
}

UUID_PATTERN = re.compile(
    r'^[0-9a-fA-F]{8}-[0-9a-fA-F]{4}-[0-9a-fA-F]{4}-[0-9a-fA-F]{4}-[0-9a-fA-F]{12}$'
)

@task
def prepare_file_configs(file_path):
    """Prepare configuration for each detected file"""
    if not file_path:
        return []
    
    dir_name = os.path.basename(os.path.dirname(file_path))
    if not UUID_PATTERN.match(dir_name):
        return []
        
    return [{
        'uuid': dir_name,
        'file_path': file_path
    }]

with DAG(
    'shared_monitor_folder_pdf',
    default_args=default_args,
    description='Monitors UUID folders for PDF files and triggers processing',
    schedule_interval='* * * * *',  # Runs every minute
    start_date=days_ago(1),
    catchup=False,
    tags=["shared", "folder", "monitor", "pdf", "rag"],
    max_active_runs=1,
    concurrency=50,
    max_active_tasks=50
) as dag:

    start = DummyOperator(task_id='start')
    
    # Sensor to monitor the folder
    monitor_folder = FileSensor(
        task_id='monitor_pdf_folder',
        filepath='/appz/data/vector_watch_file_pdf/*/*.pdf',  # Wildcard pattern for UUID folders
        recursive=True,
        poke_interval=60,  # Check every 60 seconds
        timeout=3600,  # Timeout after 1 hour
        mode='reschedule',  # More efficient than poke
<<<<<<< HEAD
=======
        filter_by_pattern=True,
>>>>>>> adc8b446
        fs_conn_id='fs_default' 
    )
    
    # Process the found file
    prepare_config = prepare_file_configs(
        task_id='prepare_file_config',
        file_path="{{ task_instance.xcom_pull(task_ids='monitor_pdf_folder', key='file_path') }}"
    )
    
    # Trigger the processing DAG
    trigger_processing = TriggerDagRunOperator.partial(
        task_id='trigger_pdf_processing',
        trigger_dag_id='shared_process_file_pdf2vector',
        wait_for_completion=False,
        reset_dag_run=True,
        poke_interval=10,
        execution_timeout=timedelta(minutes=30),
    ).expand(
        conf=prepare_config
    )
    
    end = DummyOperator(task_id='end', trigger_rule='all_done')
    
    # DAG flow
    start >> monitor_folder >> prepare_config >> trigger_processing >> end

logger.info("DAG shared_monitor_folder_pdf loaded successfully")<|MERGE_RESOLUTION|>--- conflicted
+++ resolved
@@ -60,10 +60,6 @@
         poke_interval=60,  # Check every 60 seconds
         timeout=3600,  # Timeout after 1 hour
         mode='reschedule',  # More efficient than poke
-<<<<<<< HEAD
-=======
-        filter_by_pattern=True,
->>>>>>> adc8b446
         fs_conn_id='fs_default' 
     )
     
