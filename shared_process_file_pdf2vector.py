<<<<<<< HEAD
from datetime import timedelta
from airflow import DAG
from airflow.operators.python import PythonOperator
from airflow.utils.dates import days_ago
import os
import logging
import shutil

logger = logging.getLogger("airflow.task")

default_args = {
    'owner': 'lowtouch.ai_developers',
    'depends_on_past': False,
    'retries': 1,
    "retry_delay": timedelta(seconds=15),
}

def process_pdf_file(**context):
    conf = context['dag_run'].conf
    file_path = conf.get('file_path')
    uuid = conf.get('uuid')
    tags = conf.get('tags', [])
    
    try:
        # Simulate PDF to vector processing
        logger.info(f"Processing PDF: {file_path} with tags: {tags}")
        
        # After processing, move to archive
        archive_path = os.path.join(
            '/appz/data/vector_watch_file_pdf', 
            uuid, 
            'archive'
        )
        os.makedirs(archive_path, exist_ok=True)
        
        file_name = os.path.basename(file_path)
        archive_file_path = os.path.join(archive_path, file_name)
        shutil.move(file_path, archive_file_path)
        logger.info(f"Moved processed file to: {archive_file_path}")
        
    except Exception as e:
        logger.error(f"Error processing file {file_path}: {str(e)}")
        raise

with DAG(
    'shared_process_file_pdf2vector',
    default_args=default_args,
    description='Processes PDF files to vector format',
    start_date=days_ago(1),
    catchup=False,
    tags=["shared", "process", "pdf", "vector"],
    max_active_runs=50,      # Allow multiple parallel runs
    concurrency=50,         # Allow parallel task execution
    max_active_tasks=50     # Allow multiple files to process simultaneously
) as dag:

    process_task = PythonOperator(
        task_id='process_pdf_to_vector',
        python_callable=process_pdf_file,
        provide_context=True,
    )
=======
from airflow import DAG
from airflow.operators.python import PythonOperator
from airflow.utils.dates import days_ago
import os
import requests
from pathlib import Path
import uuid
from datetime import timedelta, datetime
import logging
import shutil

# Configure logging
logger = logging.getLogger("airflow.task")

# Default arguments for the DAG
default_args = {
    'owner': 'lowtouch.ai_developers',
    'depends_on_past': False,
    'retries': 1,
    'retry_delay': timedelta(minutes=5),
}

# DAG definition - removed schedule_interval
dag = DAG(
    'shared_process_file_pdf2vector',
    default_args=default_args,
    description='Upload PDFs to vector API with folder-based tags',
    schedule_interval=None,  # Set to None since we have required params
    start_date=days_ago(1),
    catchup=False,
    params={
        'uuid': None  # Optional UUID parameter
    }
)

def upload_pdfs(**kwargs):
    """
    Function to scan directory and upload PDFs to new endpoint format /pdf/{uuid}/{file_name}
    with archive functionality
    """
    base_path = "/appz/data/vector_watch_file_pdf/"
    base_api_endpoint = "http://vector:8000/vector/pdf/"
    
    # Get UUID from params
    target_uuid = kwargs['params'].get('uuid')
    if not target_uuid:
        logger.info("No UUID provided - stopping DAG")
        return
    
    try:
        uuid.UUID(target_uuid)  # Validate UUID
    except ValueError:
        logger.error(f"Invalid UUID provided: {target_uuid} - stopping DAG")
        return

    target_path = os.path.join(base_path, target_uuid)
    if not os.path.exists(target_path):
        logger.info(f"UUID directory {target_uuid} not found - stopping DAG")
        return

    # Scan all subdirectories recursively, excluding archive
    pdf_files_found = []
    for root, dirs, files in os.walk(target_path):
        # Skip archive directory
        if 'archive' in dirs:
            dirs.remove('archive')
        if 'archive' in root.lower():
            continue
            
        pdf_files = [f for f in files if f.lower().endswith('.pdf')]
        for pdf_file in pdf_files:
            pdf_files_found.append(os.path.join(root, pdf_file))

    if not pdf_files_found:
        logger.info(f"No PDF files found in UUID directory {target_uuid} - stopping DAG")
        return

    logger.info(f"Found {len(pdf_files_found)} PDF files in UUID directory: {target_uuid}")
    
    # Create archive folder with timestamp
    timestamp = datetime.now().strftime("%Y%m%d_%H%M%S")
    archive_path = os.path.join(target_path, 'archive', timestamp)
    os.makedirs(archive_path, exist_ok=True)

    for file_path in pdf_files_found:
        pdf_file = os.path.basename(file_path)
        api_endpoint = f"{base_api_endpoint}{target_uuid}/{pdf_file}"
        
        # Extract tags from path
        path_parts = Path(file_path).relative_to(target_path).parts
        tags = list(path_parts[:-1]) if len(path_parts) > 1 else []
        
        # Prepare the upload data
        files = {'file': (pdf_file, open(file_path, 'rb'), 'application/pdf')}
        params = {'tags': ','.join(tags)} if tags else {}
        
        try:
            # Make the API call using POST
            response = requests.post(api_endpoint, files=files, params=params)
            response.raise_for_status()
            logger.info(f"Successfully uploaded {pdf_file} to {api_endpoint} with tags: {tags}")
            
        except requests.exceptions.RequestException as e:
            logger.error(f"Error uploading {pdf_file} to {api_endpoint}: {str(e)}")
            
        finally:
            # Close the file and move to archive
            files['file'][1].close()
            archive_destination = os.path.join(archive_path, pdf_file)
            try:
                shutil.move(file_path, archive_destination)
                logger.info(f"Archived {pdf_file} to {archive_destination}")
            except Exception as e:
                logger.error(f"Error archiving {pdf_file}: {str(e)}")

# Define the task
upload_task = PythonOperator(
    task_id='upload_pdfs_to_vector',
    python_callable=upload_pdfs,
    dag=dag,
)

upload_task
>>>>>>> 9b6168a3
<|MERGE_RESOLUTION|>--- conflicted
+++ resolved
@@ -1,4 +1,3 @@
-<<<<<<< HEAD
 from datetime import timedelta
 from airflow import DAG
 from airflow.operators.python import PythonOperator
@@ -10,6 +9,7 @@
 logger = logging.getLogger("airflow.task")
 
 default_args = {
+    'owner': 'lowtouch.ai_developers',
     'owner': 'lowtouch.ai_developers',
     'depends_on_past': False,
     'retries': 1,
@@ -59,129 +59,4 @@
         task_id='process_pdf_to_vector',
         python_callable=process_pdf_file,
         provide_context=True,
-    )
-=======
-from airflow import DAG
-from airflow.operators.python import PythonOperator
-from airflow.utils.dates import days_ago
-import os
-import requests
-from pathlib import Path
-import uuid
-from datetime import timedelta, datetime
-import logging
-import shutil
-
-# Configure logging
-logger = logging.getLogger("airflow.task")
-
-# Default arguments for the DAG
-default_args = {
-    'owner': 'lowtouch.ai_developers',
-    'depends_on_past': False,
-    'retries': 1,
-    'retry_delay': timedelta(minutes=5),
-}
-
-# DAG definition - removed schedule_interval
-dag = DAG(
-    'shared_process_file_pdf2vector',
-    default_args=default_args,
-    description='Upload PDFs to vector API with folder-based tags',
-    schedule_interval=None,  # Set to None since we have required params
-    start_date=days_ago(1),
-    catchup=False,
-    params={
-        'uuid': None  # Optional UUID parameter
-    }
-)
-
-def upload_pdfs(**kwargs):
-    """
-    Function to scan directory and upload PDFs to new endpoint format /pdf/{uuid}/{file_name}
-    with archive functionality
-    """
-    base_path = "/appz/data/vector_watch_file_pdf/"
-    base_api_endpoint = "http://vector:8000/vector/pdf/"
-    
-    # Get UUID from params
-    target_uuid = kwargs['params'].get('uuid')
-    if not target_uuid:
-        logger.info("No UUID provided - stopping DAG")
-        return
-    
-    try:
-        uuid.UUID(target_uuid)  # Validate UUID
-    except ValueError:
-        logger.error(f"Invalid UUID provided: {target_uuid} - stopping DAG")
-        return
-
-    target_path = os.path.join(base_path, target_uuid)
-    if not os.path.exists(target_path):
-        logger.info(f"UUID directory {target_uuid} not found - stopping DAG")
-        return
-
-    # Scan all subdirectories recursively, excluding archive
-    pdf_files_found = []
-    for root, dirs, files in os.walk(target_path):
-        # Skip archive directory
-        if 'archive' in dirs:
-            dirs.remove('archive')
-        if 'archive' in root.lower():
-            continue
-            
-        pdf_files = [f for f in files if f.lower().endswith('.pdf')]
-        for pdf_file in pdf_files:
-            pdf_files_found.append(os.path.join(root, pdf_file))
-
-    if not pdf_files_found:
-        logger.info(f"No PDF files found in UUID directory {target_uuid} - stopping DAG")
-        return
-
-    logger.info(f"Found {len(pdf_files_found)} PDF files in UUID directory: {target_uuid}")
-    
-    # Create archive folder with timestamp
-    timestamp = datetime.now().strftime("%Y%m%d_%H%M%S")
-    archive_path = os.path.join(target_path, 'archive', timestamp)
-    os.makedirs(archive_path, exist_ok=True)
-
-    for file_path in pdf_files_found:
-        pdf_file = os.path.basename(file_path)
-        api_endpoint = f"{base_api_endpoint}{target_uuid}/{pdf_file}"
-        
-        # Extract tags from path
-        path_parts = Path(file_path).relative_to(target_path).parts
-        tags = list(path_parts[:-1]) if len(path_parts) > 1 else []
-        
-        # Prepare the upload data
-        files = {'file': (pdf_file, open(file_path, 'rb'), 'application/pdf')}
-        params = {'tags': ','.join(tags)} if tags else {}
-        
-        try:
-            # Make the API call using POST
-            response = requests.post(api_endpoint, files=files, params=params)
-            response.raise_for_status()
-            logger.info(f"Successfully uploaded {pdf_file} to {api_endpoint} with tags: {tags}")
-            
-        except requests.exceptions.RequestException as e:
-            logger.error(f"Error uploading {pdf_file} to {api_endpoint}: {str(e)}")
-            
-        finally:
-            # Close the file and move to archive
-            files['file'][1].close()
-            archive_destination = os.path.join(archive_path, pdf_file)
-            try:
-                shutil.move(file_path, archive_destination)
-                logger.info(f"Archived {pdf_file} to {archive_destination}")
-            except Exception as e:
-                logger.error(f"Error archiving {pdf_file}: {str(e)}")
-
-# Define the task
-upload_task = PythonOperator(
-    task_id='upload_pdfs_to_vector',
-    python_callable=upload_pdfs,
-    dag=dag,
-)
-
-upload_task
->>>>>>> 9b6168a3
+    )