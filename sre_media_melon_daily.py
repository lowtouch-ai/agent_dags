--- conflicted
+++ resolved
@@ -926,13 +926,6 @@
     recipients = [r.strip() for r in MEDIAMELON_TO_ADDRESS.split(",") if r.strip()]
     subject = f"Mediamelon SRE Daily Report - Summary - {datetime.utcnow().strftime('%Y-%m-%d')}"
 
-<<<<<<< HEAD
-=======
-        # Build email
-        sender = MEDIAMELON_FROM_ADDRESS
-        recipients = [r.strip() for r in MEDIAMELON_TO_ADDRESS.split(",") if r.strip()]
-        subject = f"Mediamelon SRE Daily Report - Summary - {datetime.utcnow().strftime('%Y-%m-%d')}"
->>>>>>> 0826efcc
 
     try:
         # Initialize SMTP connection
